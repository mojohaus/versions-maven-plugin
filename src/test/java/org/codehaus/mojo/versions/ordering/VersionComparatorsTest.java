package org.codehaus.mojo.versions.ordering;

/*
 * Licensed to the Apache Software Foundation (ASF) under one
 * or more contributor license agreements.  See the NOTICE file
 * distributed with this work for additional information
 * regarding copyright ownership.  The ASF licenses this file
 * to you under the Apache License, Version 2.0 (the
 * "License"); you may not use this file except in compliance
 * with the License.  You may obtain a copy of the License at
 *
 *     http://www.apache.org/licenses/LICENSE-2.0
 *
 * Unless required by applicable law or agreed to in writing,
 * software distributed under the License is distributed on an
 * "AS IS" BASIS, WITHOUT WARRANTIES OR CONDITIONS OF ANY
 * KIND, either express or implied.  See the License for the
 * specific language governing permissions and limitations
 * under the License.
 */

import org.apache.maven.artifact.versioning.DefaultArtifactVersion;
import org.apache.maven.artifact.versioning.ArtifactVersion;
import org.junit.Test;

import static org.junit.Assert.assertTrue;

public class VersionComparatorsTest
{
    private final String[] versionDataset = {
        "1",
        "1.0",
        "1.0.0",
        "1.0.0-1",
        "1.0.0.sp1",
        "foobar",
        "1-alpha-1",
    };

    @Test
    public void testMavenVersionComparator() {
        assertVersions( new MavenVersionComparator() );
    }
<<<<<<< HEAD
=======

    @Test
    public void testMercuryVersionComparator() {
        assertVersions( new MercuryVersionComparator());
    }

    @Test
>>>>>>> 4c3aac70
    public void testNumericVersionComparator() {
        assertVersions( new NumericVersionComparator() );
    }

    public void assertVersions(VersionComparator instance) {
        for (int i = 0; i < versionDataset.length; i++) {
            assertLater( versionDataset[i], instance );
            assertLater( versionDataset[i]+"-SNAPSHOT", instance );
        }
    }

    public void assertLater(String version, VersionComparator instance) {
        ArtifactVersion v1 = new DefaultArtifactVersion( version);
        int count = instance.getSegmentCount( v1 );
        for (int i = 0; i < count; i++) {
            ArtifactVersion v2 = instance.incrementSegment( v1, i );
            assertTrue(v1.toString() + " < " + v2.toString(), instance.compare( v1, v2 ) < 0);
        }
    }
}<|MERGE_RESOLUTION|>--- conflicted
+++ resolved
@@ -41,16 +41,8 @@
     public void testMavenVersionComparator() {
         assertVersions( new MavenVersionComparator() );
     }
-<<<<<<< HEAD
-=======
 
     @Test
-    public void testMercuryVersionComparator() {
-        assertVersions( new MercuryVersionComparator());
-    }
-
-    @Test
->>>>>>> 4c3aac70
     public void testNumericVersionComparator() {
         assertVersions( new NumericVersionComparator() );
     }
