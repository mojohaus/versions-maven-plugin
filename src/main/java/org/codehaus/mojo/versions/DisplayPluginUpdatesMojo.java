package org.codehaus.mojo.versions;

/*
 * Licensed to the Apache Software Foundation (ASF) under one
 * or more contributor license agreements.  See the NOTICE file
 * distributed with this work for additional information
 * regarding copyright ownership.  The ASF licenses this file
 * to you under the Apache License, Version 2.0 (the
 * "License"); you may not use this file except in compliance
 * with the License.  You may obtain a copy of the License at
 *
 *     http://www.apache.org/licenses/LICENSE-2.0
 *
 * Unless required by applicable law or agreed to in writing,
 * software distributed under the License is distributed on an
 * "AS IS" BASIS, WITHOUT WARRANTIES OR CONDITIONS OF ANY
 * KIND, either express or implied.  See the License for the
 * specific language governing permissions and limitations
 * under the License.
 */

import java.io.IOException;
import java.io.Reader;
import java.io.StringWriter;
import java.lang.reflect.InvocationTargetException;
import java.lang.reflect.Method;
import java.net.URL;
import java.util.ArrayList;
import java.util.Collection;
import java.util.Collections;
import java.util.HashMap;
import java.util.HashSet;
import java.util.Iterator;
import java.util.LinkedHashMap;
import java.util.LinkedHashSet;
import java.util.List;
import java.util.Map;
import java.util.Set;
import java.util.Stack;
import java.util.TreeMap;
import java.util.TreeSet;
import java.util.regex.Pattern;

import javax.xml.stream.XMLStreamException;
import javax.xml.stream.events.XMLEvent;

import org.apache.maven.artifact.Artifact;
import org.apache.maven.artifact.ArtifactUtils;
import org.apache.maven.artifact.metadata.ArtifactMetadataRetrievalException;
import org.apache.maven.artifact.versioning.ArtifactVersion;
import org.apache.maven.artifact.versioning.DefaultArtifactVersion;
import org.apache.maven.artifact.versioning.InvalidVersionSpecificationException;
import org.apache.maven.artifact.versioning.VersionRange;
import org.apache.maven.lifecycle.Lifecycle;
import org.apache.maven.lifecycle.LifecycleExecutionException;
import org.apache.maven.lifecycle.LifecycleExecutor;
import org.apache.maven.model.Model;
import org.apache.maven.model.Plugin;
import org.apache.maven.model.Profile;
import org.apache.maven.model.ReportPlugin;
import org.apache.maven.model.building.DefaultModelBuildingRequest;
import org.apache.maven.model.interpolation.ModelInterpolator;
import org.apache.maven.model.io.xpp3.MavenXpp3Writer;
import org.apache.maven.plugin.MojoExecutionException;
import org.apache.maven.plugin.MojoFailureException;
import org.apache.maven.plugin.PluginManager;
import org.apache.maven.plugin.PluginNotFoundException;
import org.apache.maven.plugins.annotations.Component;
import org.apache.maven.plugins.annotations.Mojo;
import org.apache.maven.project.*;
import org.apache.maven.shared.artifact.resolve.ArtifactResolverException;
import org.codehaus.mojo.versions.api.ArtifactVersions;
import org.codehaus.mojo.versions.api.PomHelper;
import org.codehaus.mojo.versions.ordering.MavenVersionComparator;
import org.codehaus.mojo.versions.rewriting.ModifiedPomXMLEventReader;
import org.codehaus.mojo.versions.utils.PluginComparator;
import org.codehaus.plexus.util.IOUtil;
import org.codehaus.plexus.util.ReaderFactory;
<<<<<<< HEAD
=======
import org.codehaus.plexus.util.StringUtils;

import javax.xml.stream.XMLStreamException;
import javax.xml.stream.events.XMLEvent;
import java.io.IOException;
import java.io.Reader;
import java.io.StringWriter;
import java.lang.reflect.InvocationTargetException;
import java.lang.reflect.Method;
import java.net.URL;
import java.util.ArrayList;
import java.util.Collection;
import java.util.Collections;
import java.util.HashMap;
import java.util.HashSet;
import java.util.Iterator;
import java.util.LinkedHashMap;
import java.util.LinkedHashSet;
import java.util.List;
import java.util.Map;
import java.util.Set;
import java.util.Stack;
import java.util.TreeMap;
import java.util.TreeSet;
import java.util.regex.Pattern;
>>>>>>> 4c3aac70

/**
 * Displays all plugins that have newer versions available, taking care of Maven version prerequisites.
 *
 * @author Stephen Connolly
 * @since 1.0-alpha-1
 */
@Mojo( name = "display-plugin-updates", requiresProject = true, requiresDirectInvocation = false, threadSafe = true )
public class DisplayPluginUpdatesMojo
    extends AbstractVersionsDisplayMojo
{

    // ------------------------------ FIELDS ------------------------------

    /**
     * The width to pad warn messages.
     *
     * @since 1.0-alpha-1
     */
    private static final int WARN_PAD_SIZE = 65;

    /**
     * The width to pad info messages.
     *
     * @since 1.0-alpha-1
     */
    private static final int INFO_PAD_SIZE = 68;

    /**
     * String to flag a plugin version being forced by the super-pom.
     *
     * @since 1.0-alpha-1
     */
    private static final String FROM_SUPER_POM = "(from super-pom) ";

    /**
     * @since 1.0-alpha-1
     */
    @Component
    private LifecycleExecutor lifecycleExecutor;

    /**
     * @since 1.0-alpha-3
     */
    @Component
    private ModelInterpolator modelInterpolator;

    /**
     * The plugin manager.
     *
     * @since 1.0-alpha-1
     */
    @Component
    private PluginManager pluginManager;

    // --------------------- GETTER / SETTER METHODS ---------------------

    /**
     * Returns the pluginManagement section of the super-pom.
     *
     * @return Returns the pluginManagement section of the super-pom.
     * @throws MojoExecutionException when things go wrong.
     */
    private Map<String, String> getSuperPomPluginManagement()
        throws MojoExecutionException
    {
        Map<String, String> result = Collections.emptyMap();

        getLog().debug( "Using Maven 3.x strategy to determine superpom defined plugins" );
        try
        {
            Method getPluginsBoundByDefaultToAllLifecycles =
                LifecycleExecutor.class.getMethod( "getPluginsBoundByDefaultToAllLifecycles",
                                                   new Class[] { String.class } );
            Set<Plugin> plugins =
                (Set<Plugin>) getPluginsBoundByDefaultToAllLifecycles.invoke( lifecycleExecutor, new Object[] {
                    getProject().getPackaging() } );
            // we need to provide a copy with the version blanked out so that inferring from super-pom
            // works as for 2.x as 3.x fills in the version on us!
            result = new LinkedHashMap<String, String>( plugins.size() );
            for ( Plugin plugin : plugins )
            {
                result.put( getPluginCoords( plugin ), getPluginVersion( plugin ) );
            }
            URL superPom = getClass().getClassLoader().getResource( "org/apache/maven/model/pom-4.0.0.xml" );
            if ( superPom != null )
            {
                try
                {
<<<<<<< HEAD
                    readSuperPom( result, superPom );
=======
                    result.put( plugin.getKey(), plugin.getVersion() );
>>>>>>> 4c3aac70
                }
                catch ( IOException e )
                {
                    // ignore
                }
                catch ( XMLStreamException e )
                {
                    // ignore
                }
            }

            return result;
        }
        catch ( NoSuchMethodException e1 )
        {
            getLog().error( "NoSuchMethodException", e1 );
        }
        catch ( InvocationTargetException e1 )
        {
            getLog().error( "InvocationTargetException", e1 );
        }
        catch ( IllegalAccessException e1 )
        {
            // no much we can do here
            getLog().error( "IllegalAccessException", e1 );
        }

        return result;
    }

    private void readSuperPom( Map<String, String> result, URL superPom )
        throws IOException, XMLStreamException
    {
        Reader reader = ReaderFactory.newXmlReader( superPom );
        try
        {
            StringBuilder buf = new StringBuilder( IOUtil.toString( reader ) );
            ModifiedPomXMLEventReader pom = newModifiedPomXER( buf );

            Pattern pathRegex = Pattern.compile( "/project(/profiles/profile)?"
                + "((/build(/pluginManagement)?)|(/reporting))" + "/plugins/plugin" );
            Stack<StackState> pathStack = new Stack<StackState>();
            StackState curState = null;
            while ( pom.hasNext() )
            {
                XMLEvent event = pom.nextEvent();
                if ( event.isStartDocument() )
                {
                    curState = new StackState( "" );
                    pathStack.clear();
                }
                else if ( event.isStartElement() )
                {
                    String elementName = event.asStartElement().getName().getLocalPart();
                    if ( curState != null && pathRegex.matcher( curState.path ).matches() )
                    {
<<<<<<< HEAD
                        if ( "groupId".equals( elementName ) )
                        {
                            curState.groupId = pom.getElementText().trim();
                            continue;
                        }
                        else if ( "artifactId".equals( elementName ) )
                        {
                            curState.artifactId = pom.getElementText().trim();
                            continue;

                        }
                        else if ( "version".equals( elementName ) )
                        {
                            curState.version = pom.getElementText().trim();
                            continue;
                        }
                    }

                    pathStack.push( curState );
                    curState = new StackState( curState.path + "/" + elementName );
                }
                else if ( event.isEndElement() )
                {
                    if ( curState != null && pathRegex.matcher( curState.path ).matches() )
=======
                        try( Reader reader = ReaderFactory.newXmlReader( superPom ) )
                        {
                            StringBuilder buf = new StringBuilder( IOUtil.toString( reader ) );
                            ModifiedPomXMLEventReader pom = newModifiedPomXER( buf );

                            Pattern pathRegex = Pattern.compile( "/project(/profiles/profile)?"
                                + "((/build(/pluginManagement)?)|(/reporting))" + "/plugins/plugin" );
                            Stack<StackState> pathStack = new Stack<StackState>();
                            StackState curState = null;
                            while ( pom.hasNext() )
                            {
                                XMLEvent event = pom.nextEvent();
                                if ( event.isStartDocument() )
                                {
                                    curState = new StackState( "" );
                                    pathStack.clear();
                                }
                                else if ( event.isStartElement() )
                                {
                                    String elementName = event.asStartElement().getName().getLocalPart();
                                    if ( curState != null && pathRegex.matcher( curState.path ).matches() )
                                    {
                                        if ( "groupId".equals( elementName ) )
                                        {
                                            curState.groupId = pom.getElementText().trim();
                                            continue;
                                        }
                                        else if ( "artifactId".equals( elementName ) )
                                        {
                                            curState.artifactId = pom.getElementText().trim();
                                            continue;

                                        }
                                        else if ( "version".equals( elementName ) )
                                        {
                                            curState.version = pom.getElementText().trim();
                                            continue;
                                        }
                                    }

                                    pathStack.push( curState );
                                    curState = new StackState( curState.path + "/" + elementName );
                                }
                                else if ( event.isEndElement() )
                                {
                                    if ( curState != null && pathRegex.matcher( curState.path ).matches() )
                                    {
                                        if ( curState.artifactId != null )
                                        {
                                            Plugin plugin = new Plugin();
                                            plugin.setArtifactId( curState.artifactId );
                                            plugin.setGroupId( curState.groupId == null
                                                            ? PomHelper.APACHE_MAVEN_PLUGINS_GROUPID
                                                            : curState.groupId );
                                            plugin.setVersion( curState.version );
                                            if ( !result.containsKey( plugin.getKey() ) )
                                            {
                                                result.put( plugin.getKey(), plugin.getVersion() );
                                            }
                                        }
                                    }
                                    curState = pathStack.pop();
                                }
                            }
                        }
                    }
                    catch ( IOException | XMLStreamException e )
>>>>>>> 4c3aac70
                    {
                        if ( curState.artifactId != null )
                        {
                            Plugin plugin = new Plugin();
                            plugin.setArtifactId( curState.artifactId );
                            plugin.setGroupId( curState.groupId == null ? PomHelper.APACHE_MAVEN_PLUGINS_GROUPID
                                            : curState.groupId );
                            plugin.setVersion( curState.version );
                            if ( !result.containsKey( getPluginCoords( plugin ) ) )
                            {
                                result.put( getPluginCoords( plugin ), getPluginVersion( plugin ) );
                            }
                        }
                    }
                    curState = pathStack.pop();
                }
<<<<<<< HEAD
            }
=======

                return result;
            }
            catch ( NoSuchMethodException | InvocationTargetException | IllegalAccessException e1 )
            {
                // no much we can do here
            }
        }
        getLog().debug( "Using Maven 2.x strategy to determine superpom defined plugins" );
        Map<String, String> superPomPluginManagement = new HashMap<>();
        try
        {
            MavenProject superProject =
                projectBuilder.buildStandaloneSuperProject( new DefaultProjectBuilderConfiguration() );
            superPomPluginManagement.putAll( getPluginManagement( superProject.getOriginalModel() ) );
>>>>>>> 4c3aac70
        }
        finally
        {
            IOUtil.close( reader );
        }
    }

    /**
     * Gets the plugin management plugins of a specific project.
     *
     * @param model the model to get the plugin management plugins from.
     * @return The map of effective plugin versions keyed by coordinates.
     * @since 1.0-alpha-1
     */
    private Map<String, String> getPluginManagement( Model model )
    {
        // we want only those parts of pluginManagement that are defined in this project
        Map<String, String> pluginManagement = new HashMap<>();
        try
        {
            for ( Plugin plugin : model.getBuild().getPluginManagement().getPlugins() )
            {
                String coord = plugin.getKey();
                String version = plugin.getVersion();
                if ( version != null )
                {
                    pluginManagement.put( coord, version );
                }
            }
        }
        catch ( NullPointerException e )
        {
            // guess there are no plugins here
        }
        try
        {
            for ( Profile profile : model.getProfiles() )
            {
                try
                {
                    for ( Plugin plugin : profile.getBuild().getPluginManagement().getPlugins() )
                    {
                        String coord = plugin.getKey();
                        String version = plugin.getVersion();
                        if ( version != null )
                        {
                            pluginManagement.put( coord, version );
                        }
                    }
                }
                catch ( NullPointerException e )
                {
                    // guess there are no plugins here
                }
            }
        }
        catch ( NullPointerException e )
        {
            // guess there are no profiles here
        }

        return pluginManagement;
    }

    // ------------------------ INTERFACE METHODS ------------------------

    // --------------------- Interface Mojo ---------------------

    /**
     * @throws MojoExecutionException when things go wrong
     * @throws MojoFailureException when things go wrong in a very bad way
     * @see AbstractVersionsUpdaterMojo#execute()
     * @since 1.0-alpha-1
     */
    public void execute()
        throws MojoExecutionException, MojoFailureException
    {
        logInit();
        Set<String> pluginsWithVersionsSpecified;
        try
        {
            pluginsWithVersionsSpecified = findPluginsWithVersionsSpecified( getProject() );
        }
        catch ( XMLStreamException e )
        {
            throw new MojoExecutionException( e.getMessage(), e );
        }
        catch ( IOException e )
        {
            throw new MojoExecutionException( e.getMessage(), e );
        }

        Map<String, String> superPomPluginManagement = getSuperPomPluginManagement();
        getLog().debug( "superPom plugins = " + superPomPluginManagement );

        List<MavenProject> parents = getParentProjects( getProject() );
        Map<String, String> parentPlugins = getParentsPlugins( parents );
        // TODO remove, not used any more (found while extracting getParentsPlugins method and
        //      renaming parentPluginManagement to parentPlugins)
        // NOTICE: getProjectPlugins() takes profiles while getParentPlugins does not
        //         there is probably a little inconsistency (if plugins configured in profiles of parents)
        Map<String, String> parentBuildPlugins = new HashMap<String, String>();
        Map<String, String> parentReportPlugins = new HashMap<String, String>(); 

<<<<<<< HEAD
        for ( MavenProject parentProject : parents )
        {
            getLog().debug( "Processing parent: " + parentProject.getGroupId() + ":" + parentProject.getArtifactId()
                + ":" + parentProject.getVersion() + " -> " + parentProject.getFile() );

            StringWriter writer = new StringWriter();
            boolean havePom = false;
            Model interpolatedModel;
            Model originalModel = parentProject.getOriginalModel();
            if ( originalModel == null )
            {
                getLog().warn( "project.getOriginalModel()==null for  " + parentProject.getGroupId() + ":"
                    + parentProject.getArtifactId() + ":" + parentProject.getVersion()
                    + " is null, substituting project.getModel()" );
                originalModel = parentProject.getModel();
            }
            try
            {
                new MavenXpp3Writer().write( writer, originalModel );
                writer.close();
                havePom = true;
            }
            catch ( IOException e )
            {
                // ignore
            }
            interpolatedModel =
                modelInterpolator.interpolateModel( originalModel, null,
                                                    new DefaultModelBuildingRequest().setSystemProperties( getProject().getProperties() ),
                                                    new SimpleModelProblemCollector() );
            if ( havePom )
            {
                try
                {
                    Set<String> withVersionSpecified =
                        findPluginsWithVersionsSpecified( new StringBuilder( writer.toString() ) );
                    Map<String, String> map = getPluginManagement( interpolatedModel );
                    map.keySet().retainAll( withVersionSpecified );
                    parentPluginManagement.putAll( map );

                    map = getBuildPlugins( interpolatedModel, true );
                    map.keySet().retainAll( withVersionSpecified );
                    parentPluginManagement.putAll( map );

                    map = getReportPlugins( interpolatedModel, true );
                    map.keySet().retainAll( withVersionSpecified );
                    parentPluginManagement.putAll( map );
                }
                catch ( IOException e )
                {
                    throw new MojoExecutionException( e.getMessage(), e );
                }
                catch ( XMLStreamException e )
                {
                    throw new MojoExecutionException( e.getMessage(), e );
                }
            }
            else
            {
                parentPluginManagement.putAll( getPluginManagement( interpolatedModel ) );
                parentPluginManagement.putAll( getBuildPlugins( interpolatedModel, true ) );
                parentPluginManagement.putAll( getReportPlugins( interpolatedModel, true ) );
            }
        }

        Set<Plugin> plugins = getProjectPlugins( superPomPluginManagement, parentPluginManagement, parentBuildPlugins,
                                                 parentReportPlugins, pluginsWithVersionsSpecified );
        List<String> updates = new ArrayList<String>();
        List<String> lockdowns = new ArrayList<String>();
        Map<ArtifactVersion, Map<String, String>> upgrades =
            new TreeMap<ArtifactVersion, Map<String, String>>( new MavenVersionComparator() );
        ArtifactVersion curMavenVersion = new DefaultArtifactVersion( "3.0.0" );
=======
        Set<Plugin> plugins = getProjectPlugins( superPomPluginManagement, parentPlugins, parentBuildPlugins,
                                                 parentReportPlugins, pluginsWithVersionsSpecified );

        List<String> pluginUpdates = new ArrayList<>();
        List<String> pluginLockdowns = new ArrayList<>();
        ArtifactVersion curMavenVersion = runtimeInformation.getApplicationVersion();
>>>>>>> 4c3aac70
        ArtifactVersion specMavenVersion = new DefaultArtifactVersion( getRequiredMavenVersion( getProject(), "2.0" ) );
        ArtifactVersion minMavenVersion = null;
        boolean superPomDrivingMinVersion = false;
        // if Maven prerequisite upgraded to a version, Map<plugin compact key, latest compatible plugin vesion>
        Map<ArtifactVersion, Map<String, String>> mavenUpgrades = new TreeMap<>( new MavenVersionComparator() );

        for ( Plugin plugin : plugins )
        {
            String groupId = plugin.getGroupId();
            String artifactId = plugin.getArtifactId();
            String version = plugin.getVersion();
            String coords = ArtifactUtils.versionlessKey( groupId, artifactId );

            if ( version == null )
            {
                version = parentPlugins.get( coords );
            }
            getLog().debug( "Checking " + coords + " for updates newer than " + version );
            String effectiveVersion = version;

            Artifact artifactRange;
            try
            {
                boolean unspecified = ( version == null );
                VersionRange versionRange = unspecified ? VersionRange.createFromVersionSpec( "[0,)" )
                                : VersionRange.createFromVersionSpec( version );
                artifactRange = artifactFactory.createPluginArtifact( groupId, artifactId, versionRange );
            }
            catch ( InvalidVersionSpecificationException e )
            {
                throw new MojoExecutionException( "Invalid version range specification: " + version, e );
            }

            ArtifactVersion artifactVersion = null;
            try
            {
                // now we want to find the newest versions and check their Maven version prerequisite
                ArtifactVersions artifactVersions = getHelper().lookupArtifactVersions( artifactRange, true );
                ArtifactVersion[] newerVersions = artifactVersions.getVersions( this.allowSnapshots );
                ArtifactVersion minRequires = null;
                for ( int j = newerVersions.length - 1; j >= 0; j-- )
                {
                    Artifact probe =
                        artifactFactory.createDependencyArtifact( groupId, artifactId,
                                                                  VersionRange.createFromVersion( newerVersions[j].toString() ),
                                                                  "pom", null, "runtime" );
                    try
                    {
                        getHelper().resolveArtifact( probe, true );
<<<<<<< HEAD
                        ProjectBuildingRequest pbr = new DefaultProjectBuildingRequest();
                        pbr.setLocalRepository( localRepository );
                        pbr.setPluginArtifactRepositories( remotePluginRepositories );
                        ProjectBuildingResult build = projectBuilder.build( probe, pbr );
                        MavenProject mavenProject = build.getProject();
//                        MavenProject mavenProject =
//                            projectBuilder.buildFromRepository( probe, remotePluginRepositories, localRepository );
                        ArtifactVersion requires =
                            new DefaultArtifactVersion( getRequiredMavenVersion( mavenProject, "2.0" ) );
                        if ( specMavenVersion.compareTo( requires ) >= 0 && artifactVersion == null )
=======
                        MavenProject pluginMavenProject =
                            projectBuilder.buildFromRepository( probe, remotePluginRepositories, localRepository );
                        ArtifactVersion pluginRequires =
                            new DefaultArtifactVersion( getRequiredMavenVersion( pluginMavenProject, "2.0" ) );
                        if ( artifactVersion == null && compare( specMavenVersion, pluginRequires ) >= 0 )
>>>>>>> 4c3aac70
                        {
                            // ok, newer version compatible with current specMavenVersion
                            artifactVersion = newerVersions[j];
                        }
                        if ( effectiveVersion == null && compare( curMavenVersion, pluginRequires ) >= 0 )
                        {
                            // version was unspecified, current version of maven thinks it should use this
                            effectiveVersion = newerVersions[j].toString();
                        }
                        if ( artifactVersion != null && effectiveVersion != null )
                        {
                            // no need to look at any older versions: latest compatible found
                            break;
                        }
                        // newer version not compatible with current specMavenVersion: track opportunity if Maven spec
                        // upgrade
                        if ( minRequires == null || compare( minRequires, pluginRequires ) > 0 )
                        {
                            Map<String, String> upgradePlugins = mavenUpgrades.get( pluginRequires );
                            if ( upgradePlugins == null )
                            {
                                mavenUpgrades.put( pluginRequires,
                                                   upgradePlugins = new LinkedHashMap<String, String>() );
                            }

                            String upgradePluginKey = compactKey( groupId, artifactId );
                            if ( !upgradePlugins.containsKey( upgradePluginKey ) )
                            {
                                String newer = newerVersions[j].toString();
                                if ( newer.equals( effectiveVersion ) )
                                {
                                    // plugin version configured that require a Maven version higher than spec
                                    upgradePlugins.put( upgradePluginKey,
                                                        pad( upgradePluginKey, INFO_PAD_SIZE, newer ) );
                                }
                                else
                                {
                                    // plugin that can be upgraded
                                    upgradePlugins.put( upgradePluginKey, pad( upgradePluginKey, INFO_PAD_SIZE,
                                                                               effectiveVersion, " -> ", newer ) );
                                }
                            }
                            minRequires = pluginRequires;
                        }
                    }
<<<<<<< HEAD
                    catch ( ProjectBuildingException e )
                    {
                        // ignore bad version
                    }
                    catch ( ArtifactResolverException e )
=======
                    catch ( ArtifactResolutionException | ArtifactNotFoundException | ProjectBuildingException e )
>>>>>>> 4c3aac70
                    {
                        e.printStackTrace();
                    }
                }
                if ( effectiveVersion != null )
                {
                    VersionRange currentVersionRange = VersionRange.createFromVersion( effectiveVersion );
                    Artifact probe = artifactFactory.createDependencyArtifact( groupId, artifactId, currentVersionRange,
                                                                               "pom", null, "runtime" );
                    try
                    {
                        getHelper().resolveArtifact( probe, true );
                        
                        ProjectBuildingRequest pbr = new DefaultProjectBuildingRequest();
                        pbr.setLocalRepository( localRepository );
                        pbr.setPluginArtifactRepositories( remotePluginRepositories );
                        ProjectBuildingResult build = projectBuilder.build( probe, pbr );
                        MavenProject mavenProject = build.getProject();
//                        MavenProject mavenProject =
//                            projectBuilder.buildFromRepository( probe, remotePluginRepositories, localRepository );
                        ArtifactVersion requires =
                            new DefaultArtifactVersion( getRequiredMavenVersion( mavenProject, "2.0" ) );
                        if ( minMavenVersion == null || compare( minMavenVersion, requires ) < 0 )
                        {
                            minMavenVersion = requires;
                        }
                    }
<<<<<<< HEAD
                    catch ( ProjectBuildingException e )
                    {
                        // ignore bad version
                    }
                    catch ( ArtifactResolverException e )
=======
                    catch ( ArtifactResolutionException | ArtifactNotFoundException | ProjectBuildingException e )
>>>>>>> 4c3aac70
                    {
                        e.printStackTrace();
                    }
                }
            }
            catch ( ArtifactMetadataRetrievalException e )
            {
                throw new MojoExecutionException( e.getMessage(), e );
            }

            String newVersion;

            if ( version == null && pluginsWithVersionsSpecified.contains( coords ) )
            {
                // Hack ALERT!
                //
                // All this should be re-written in a less "pom is xml" way... but it'll
                // work for now :-(
                //
                // we have removed the version information, as it was the same as from
                // the super-pom... but it actually was specified.
                version = artifactVersion != null ? artifactVersion.toString() : null;
            }

            getLog().debug( "[" + coords + "].version=" + version );
            getLog().debug( "[" + coords + "].artifactVersion=" + artifactVersion );
            getLog().debug( "[" + coords + "].effectiveVersion=" + effectiveVersion );
            getLog().debug( "[" + coords + "].specified=" + pluginsWithVersionsSpecified.contains( coords ) );
            if ( version == null || !pluginsWithVersionsSpecified.contains( coords ) )
            {
                version = superPomPluginManagement.get( coords );
                getLog().debug( "[" + coords + "].superPom.version=" + version );

                newVersion = artifactVersion != null ? artifactVersion.toString()
                                : ( version != null ? version
                                                : ( effectiveVersion != null ? effectiveVersion : "(unknown)" ) );
                if ( version != null )
                {
                    superPomDrivingMinVersion = true;
                }

                pluginLockdowns.add( pad( compactKey( groupId, artifactId ), WARN_PAD_SIZE,
                                    superPomDrivingMinVersion ? FROM_SUPER_POM : "", newVersion ) );
            }
            else if ( artifactVersion != null )
            {
                newVersion = artifactVersion.toString();
            }
            else
            {
                newVersion = null;
            }
            if ( version != null && artifactVersion != null && newVersion != null && effectiveVersion != null
                && new DefaultArtifactVersion( effectiveVersion ).compareTo( new DefaultArtifactVersion( newVersion ) ) < 0 )
            {
                pluginUpdates.add( pad( compactKey( groupId, artifactId ), INFO_PAD_SIZE,
                                  effectiveVersion, " -> ", newVersion ) );
            }
        }

        // info on each plugin gathered: now it's time to display the result!
        //
        logLine( false, "" );

        // updates keeping currently defined Maven version minimum
        if ( pluginUpdates.isEmpty() )
        {
            logLine( false, "All plugins with a version specified are using the latest versions." );
        }
        else
        {
            logLine( false, "The following plugin updates are available:" );
            for ( String update : pluginUpdates )
            {
                logLine( false, update );
            }
        }
        logLine( false, "" );

        // has every plugin a specified version?
        if ( pluginLockdowns.isEmpty() )
        {
            logLine( false, "All plugins have a version specified." );
        }
        else
        {
            getLog().warn( "The following plugins do not have their version specified:" );
            for ( String lockdown : pluginLockdowns )
            {
                getLog().warn( lockdown );
            }
        }
        logLine( false, "" );

        // information on minimum Maven version
        boolean noMavenMinVersion = getRequiredMavenVersion( getProject(), null ) == null;
        boolean noExplicitMavenMinVersion =
            getProject().getPrerequisites() == null || getProject().getPrerequisites().getMaven() == null;
        if ( noMavenMinVersion )
        {
            getLog().warn( "Project does not define minimum Maven version, default is: 2.0" );
        }
        else if ( noExplicitMavenMinVersion )
        {
            logLine( false, "Project inherits minimum Maven version as: " + specMavenVersion );
        }
        else
        {
            ArtifactVersion explicitMavenVersion =
                new DefaultArtifactVersion( getProject().getPrerequisites().getMaven() );
            if ( compare( explicitMavenVersion, specMavenVersion ) < 0 )
            {
                logLine( true, "Project's effective minimum Maven (from parent) is: " + specMavenVersion );
                logLine( true, "Project defines minimum Maven version as: " + explicitMavenVersion );
            }
            else
            {
                logLine( false, "Project defines minimum Maven version as: " + specMavenVersion );
            }
        }
        logLine( false, "Plugins require minimum Maven version of: " + minMavenVersion );
        if ( superPomDrivingMinVersion )
        {
            logLine( false, "Note: the super-pom from Maven " + curMavenVersion + " defines some of the plugin" );
            logLine( false, "      versions and may be influencing the plugins required minimum Maven" );
            logLine( false, "      version." );
        }
        logLine( false, "" );

        if ( isMavenPluginProject() )
        {
            if ( noMavenMinVersion )
            {
                getLog().warn( "Project (which is a Maven plugin) does not define required minimum version of Maven." );
                getLog().warn( "Update the pom.xml to contain" );
                getLog().warn( "    <prerequisites>" );
                getLog().warn( "      <maven><!-- minimum version of Maven that the plugin works with --></maven>" );
                getLog().warn( "    </prerequisites>" );
                getLog().warn( "To build this plugin you need at least Maven " + minMavenVersion );
                getLog().warn( "A Maven Enforcer rule can be used to enforce this if you have not already set one up" );
                getLog().warn( "See https://maven.apache.org/enforcer/enforcer-rules/requireMavenVersion.html" );
            }
            else if ( minMavenVersion != null && compare( specMavenVersion, minMavenVersion ) < 0 )
            {
                getLog().warn( "Project (which is a Maven plugin) targets Maven " + specMavenVersion + " or newer" );
                getLog().warn( "but requires Maven " + minMavenVersion + " or newer to build." );
                getLog().warn( "This may or may not be a problem. A Maven Enforcer rule can help " );
                getLog().warn( "enforce that the correct version of Maven is used to build this plugin." );
                getLog().warn( "See https://maven.apache.org/enforcer/enforcer-rules/requireMavenVersion.html" );
            }
            else
            {
                logLine( false, "No plugins require a newer version of Maven than specified by the pom." );
            }
        }
        else
        {
            if ( noMavenMinVersion )
            {
                logLine( true, "Project does not define required minimum version of Maven." );
                logLine( true, "Update the pom.xml to contain maven-enforcer-plugin to" );
                logLine( true, "force the Maven version which is needed to build this project." );
                logLine( true, "See https://maven.apache.org/enforcer/enforcer-rules/requireMavenVersion.html" );
                logLine( true, "Using the minimum version of Maven: " + minMavenVersion );
            }
            else if ( minMavenVersion != null && compare( specMavenVersion, minMavenVersion ) < 0 )
            {
                logLine( true, "Project requires an incorrect minimum version of Maven." );
                logLine( true, "Update the pom.xml to contain maven-enforcer-plugin to" );
                logLine( true, "force the Maven version which is needed to build this project." );
                logLine( true, "See https://maven.apache.org/enforcer/enforcer-rules/requireMavenVersion.html" );
                logLine( true, "Using the minimum version of Maven: " + specMavenVersion );
            }
            else
            {
                logLine( false, "No plugins require a newer version of Maven than specified by the pom." );
            }
        }

        // updates if minimum Maven version is changed
        for ( Map.Entry<ArtifactVersion, Map<String, String>> mavenUpgrade : mavenUpgrades.entrySet() )
        {
            ArtifactVersion mavenUpgradeVersion = mavenUpgrade.getKey();
            Map<String, String> upgradePlugins = mavenUpgrade.getValue();
            if ( upgradePlugins.isEmpty() || compare( specMavenVersion, mavenUpgradeVersion ) >= 0 )
            {
                continue;
            }
            logLine( false, "" );
            logLine( false, "Require Maven " + mavenUpgradeVersion + " to use the following plugin updates:" );
            for ( Map.Entry<String, String> entry : upgradePlugins.entrySet() )
            {
                logLine( false, entry.getValue() );
            }
        }
        logLine( false, "" );
    }

    private final static String pad( String start, int len, String...ends )
    {
        StringBuilder buf = new StringBuilder( len );
        buf.append( "  " );
        buf.append( start );
        int padding = len;
        for ( String end : ends )
        {
            padding -= end.length();
        }
        buf.append( ' ' );
        while ( buf.length() < padding )
        {
            buf.append( '.' );
        }
        buf.append( ' ' );
        for ( String end : ends )
        {
            buf.append( end );
        }
        return buf.toString();
    }

    private Map<String, String> getParentsPlugins( List<MavenProject> parents )
        throws MojoExecutionException
    {
        Map<String, String> parentPlugins = new HashMap<String, String>();
        for ( MavenProject parentProject : parents )
        {
            getLog().debug( "Processing parent: " + parentProject.getGroupId() + ":" + parentProject.getArtifactId()
                + ":" + parentProject.getVersion() + " -> " + parentProject.getFile() );

            StringWriter writer = new StringWriter();
            boolean havePom = false;
            Model interpolatedModel;
            try
            {
                Model originalModel = parentProject.getOriginalModel();
                if ( originalModel == null )
                {
                    getLog().warn( "project.getOriginalModel()==null for  " + parentProject.getGroupId() + ":"
                        + parentProject.getArtifactId() + ":" + parentProject.getVersion()
                        + " is null, substituting project.getModel()" );
                    originalModel = parentProject.getModel();
                }
                try
                {
                    new MavenXpp3Writer().write( writer, originalModel );
                    writer.close();
                    havePom = true;
                }
                catch ( IOException e )
                {
                    // ignore
                }
                interpolatedModel =
                    modelInterpolator.interpolate( originalModel, null,
                                                   new DefaultProjectBuilderConfiguration().setExecutionProperties( getProject().getProperties() ),
                                                   false );
            }
            catch ( ModelInterpolationException e )
            {
                throw new MojoExecutionException( e.getMessage(), e );
            }
            if ( havePom )
            {
                try
                {
                    Set<String> withVersionSpecified =
                        findPluginsWithVersionsSpecified( new StringBuilder( writer.toString() ) );

                    Map<String, String> map = getPluginManagement( interpolatedModel );
                    map.keySet().retainAll( withVersionSpecified );
                    parentPlugins.putAll( map );

                    map = getBuildPlugins( interpolatedModel, true );
                    map.keySet().retainAll( withVersionSpecified );
                    parentPlugins.putAll( map );

                    map = getReportPlugins( interpolatedModel, true );
                    map.keySet().retainAll( withVersionSpecified );
                    parentPlugins.putAll( map );
                }
                catch ( IOException e )
                {
                    throw new MojoExecutionException( e.getMessage(), e );
                }
                catch ( XMLStreamException e )
                {
                    throw new MojoExecutionException( e.getMessage(), e );
                }
            }
            else
            {
                parentPlugins.putAll( getPluginManagement( interpolatedModel ) );
                parentPlugins.putAll( getBuildPlugins( interpolatedModel, true ) );
                parentPlugins.putAll( getReportPlugins( interpolatedModel, true ) );
            }
        }
        return parentPlugins;
    }

    private boolean isMavenPluginProject()
    {
        return "maven-plugin".equals( getProject().getPackaging() );
    }

    private String compactKey( String groupId, String artifactId )
    {
        if ( PomHelper.APACHE_MAVEN_PLUGINS_GROUPID.equals( groupId ) )
        {
            // a core plugin... group id is not needed
            return artifactId;
        }
        return groupId + ":" + artifactId;
    }

    private String getRequiredMavenVersion( MavenProject mavenProject, String defaultValue )
    {
        ArtifactVersion requiredMavenVersion = new RequiredMavenVersionFinder( mavenProject ).find();

        return requiredMavenVersion == null ? defaultValue : requiredMavenVersion.toString();
    }

    private static final class StackState
    {
        private final String path;

        private String groupId;

        private String artifactId;

        private String version;

        public StackState( String path )
        {
            this.path = path;
        }

        public String toString()
        {
            return path + "[groupId=" + groupId + ", artifactId=" + artifactId + ", version=" + version + "]";
        }
    }

    /**
     * Returns a set of Strings which correspond to the plugin coordinates where there is a version specified.
     *
     * @param project The project to get the plugins with versions specified.
     * @return a set of Strings which correspond to the plugin coordinates where there is a version specified.
     */
    private Set<String> findPluginsWithVersionsSpecified( MavenProject project )
        throws IOException, XMLStreamException
    {
        return findPluginsWithVersionsSpecified( PomHelper.readXmlFile( project.getFile() ) );
    }

    /**
     * Returns a set of Strings which correspond to the plugin coordinates where there is a version specified.
     *
     * @param pomContents The project to get the plugins with versions specified.
     * @return a set of Strings which correspond to the plugin coordinates where there is a version specified.
     */
    private Set<String> findPluginsWithVersionsSpecified( StringBuilder pomContents )
        throws IOException, XMLStreamException
    {
        Set<String> result = new HashSet<>();
        ModifiedPomXMLEventReader pom = newModifiedPomXER( pomContents );

        Pattern pathRegex = Pattern.compile( "/project(/profiles/profile)?"
            + "((/build(/pluginManagement)?)|(/reporting))" + "/plugins/plugin" );
        Stack<StackState> pathStack = new Stack<StackState>();
        StackState curState = null;
        while ( pom.hasNext() )
        {
            XMLEvent event = pom.nextEvent();
            if ( event.isStartDocument() )
            {
                curState = new StackState( "" );
                pathStack.clear();
            }
            else if ( event.isStartElement() )
            {
                String elementName = event.asStartElement().getName().getLocalPart();
                if ( curState != null && pathRegex.matcher( curState.path ).matches() )
                {
                    if ( "groupId".equals( elementName ) )
                    {
                        curState.groupId = pom.getElementText().trim();
                        continue;
                    }
                    else if ( "artifactId".equals( elementName ) )
                    {
                        curState.artifactId = pom.getElementText().trim();
                        continue;

                    }
                    else if ( "version".equals( elementName ) )
                    {
                        curState.version = pom.getElementText().trim();
                        continue;
                    }
                }

                pathStack.push( curState );
                curState = new StackState( curState.path + "/" + elementName );
            }
            else if ( event.isEndElement() )
            {
                if ( curState != null && pathRegex.matcher( curState.path ).matches() )
                {
                    if ( curState.artifactId != null && curState.version != null )
                    {
                        if ( curState.groupId == null )
                        {
                            curState.groupId = PomHelper.APACHE_MAVEN_PLUGINS_GROUPID;
                        }
                        result.add( curState.groupId + ":" + curState.artifactId );
                    }
                }
                curState = pathStack.pop();
            }
        }

        return result;

    }

    // -------------------------- OTHER METHODS --------------------------

    /**
     * Gets the build plugins of a specific project.
     *
     * @param model the model to get the build plugins from.
     * @param onlyIncludeInherited <code>true</code> to only return the plugins definitions that will be inherited by
     *            child projects.
     * @return The map of effective plugin versions keyed by coordinates.
     * @since 1.0-alpha-1
     */
    private Map<String, String> getBuildPlugins( Model model, boolean onlyIncludeInherited )
    {
<<<<<<< HEAD
        Map<String, String> buildPlugins = new HashMap<String, String>();
=======
        Map<String, String> buildPlugins = new HashMap<>();
>>>>>>> 4c3aac70
        try
        {
            for ( Plugin plugin : model.getBuild().getPlugins() )
            {
                String coord = plugin.getKey();
                String version = plugin.getVersion();
                if ( version != null && ( !onlyIncludeInherited || getPluginInherited( plugin ) ) )
                {
                    buildPlugins.put( coord, version );
                }
            }
        }
        catch ( NullPointerException e )
        {
            // guess there are no plugins here
        }
        try
        {
            for ( Profile profile : model.getProfiles() )
            {
                try
                {
                    for ( Plugin plugin : profile.getBuild().getPlugins() )
                    {
                        String coord = plugin.getKey();
                        String version = plugin.getVersion();
                        if ( version != null && ( !onlyIncludeInherited || getPluginInherited( plugin ) ) )
                        {
                            buildPlugins.put( coord, version );
                        }
                    }
                }
                catch ( NullPointerException e )
                {
                    // guess there are no plugins here
                }
            }
        }
        catch ( NullPointerException e )
        {
            // guess there are no profiles here
        }
        return buildPlugins;
    }

    /**
     * Returns the Inherited of a {@link Plugin} or {@link ReportPlugin}
     *
     * @param plugin the {@link Plugin} or {@link ReportPlugin}
     * @return the Inherited of the {@link Plugin} or {@link ReportPlugin}
     * @since 1.0-alpha-1
     */
    private static boolean getPluginInherited( Object plugin )
    {
        return "true".equalsIgnoreCase( plugin instanceof ReportPlugin ? ( (ReportPlugin) plugin ).getInherited()
                        : ( (Plugin) plugin ).getInherited() );
    }

    /**
     * Returns the lifecycle plugins of a specific project.
     *
     * @param project the project to get the lifecycle plugins from.
     * @return The map of effective plugin versions keyed by coordinates.
     * @throws org.apache.maven.plugin.MojoExecutionException if things go wrong.
     * @since 1.0-alpha-1
     */
    private Map<String, Plugin> getLifecyclePlugins( MavenProject project )
        throws MojoExecutionException
    {
        Map<String, Plugin> lifecyclePlugins = new HashMap<>();
        try
        {
            Set<Plugin> plugins = getBoundPlugins( project, "clean,deploy,site" );
            for ( Plugin plugin : plugins )
            {
                lifecyclePlugins.put( plugin.getKey(), plugin );
            }
        }
        catch ( PluginNotFoundException e )
        {
            throw new MojoExecutionException( "Could not find plugin", e );
        }
        catch ( LifecycleExecutionException e )
        {
            throw new MojoExecutionException( "Could not determine lifecycle", e );
        }
        catch ( IllegalAccessException e )
        {
            throw new MojoExecutionException( "Could not determine lifecycles", e );
        }
        catch ( NullPointerException e )
        {
            // Maven 3.x

        }
        return lifecyclePlugins;
    }

    /**
     * Gets the plugins that are bound to the defined phases. This does not find plugins bound in the pom to a phase
     * later than the plugin is executing.
     *
     * @param project the project
     * @param thePhases the the phases
     * @return the bound plugins
     * @throws org.apache.maven.plugin.PluginNotFoundException the plugin not found exception
     * @throws LifecycleExecutionException the lifecycle execution exception
     * @throws IllegalAccessException the illegal access exception
     */
    // pilfered this from enforcer-rules
    // TODO coordinate with Brian Fox to remove the duplicate code
    private Set<Plugin> getBoundPlugins( MavenProject project, String thePhases )
        throws PluginNotFoundException, LifecycleExecutionException, IllegalAccessException
    {
        Set<Plugin> result = new LinkedHashSet<Plugin>();
        getLog().debug( "Using Maven 3.0+ strategy to determine lifecycle defined plugins" );
        try
        {
<<<<<<< HEAD
            Method getPluginsBoundByDefaultToAllLifecycles =
                LifecycleExecutor.class.getMethod( "getPluginsBoundByDefaultToAllLifecycles",
                                                   new Class[] { String.class } );
            Set<Plugin> plugins =
                (Set<Plugin>) getPluginsBoundByDefaultToAllLifecycles.invoke( lifecycleExecutor, new Object[] {
                    project.getPackaging() == null ? "jar" : project.getPackaging() } );
            // we need to provide a copy with the version blanked out so that inferring from super-pom
            // works as for 2.x as 3.x fills in the version on us!
            result = new LinkedHashSet<Plugin>( plugins.size() );
            for ( Plugin plugin : plugins )
=======
            getLog().debug( "Using Maven 3.0+ strategy to determine lifecycle defined plugins" );
            try
            {
                Method getPluginsBoundByDefaultToAllLifecycles =
                    LifecycleExecutor.class.getMethod( "getPluginsBoundByDefaultToAllLifecycles",
                                                       new Class[] { String.class } );
                Set<Plugin> plugins =
                    (Set<Plugin>) getPluginsBoundByDefaultToAllLifecycles.invoke( lifecycleExecutor, new Object[] {
                        project.getPackaging() == null ? "jar" : project.getPackaging() } );
                // we need to provide a copy with the version blanked out so that inferring from super-pom
                // works as for 2.x as 3.x fills in the version on us!
                Set<Plugin> result = new LinkedHashSet<Plugin>( plugins.size() );
                for ( Plugin plugin : plugins )
                {
                    Plugin dup = new Plugin();
                    dup.setGroupId( plugin.getGroupId() );
                    dup.setArtifactId( plugin.getArtifactId() );
                    result.add( dup );
                }
                return result;
            }
            catch ( NoSuchMethodException | InvocationTargetException | IllegalAccessException e1 )
>>>>>>> 4c3aac70
            {
                Plugin dup = new Plugin();
                dup.setGroupId( plugin.getGroupId() );
                dup.setArtifactId( plugin.getArtifactId() );
                result.add( dup );
            }
<<<<<<< HEAD
            return result;
        }
        catch ( NoSuchMethodException e1 )
        {
            getLog().error( "NoSuchMethodException", e1 );
        }
        catch ( InvocationTargetException e1 )
        {
            // no much we can do here
        }
        catch ( IllegalAccessException e1 )
        {
            // no much we can do here
        }
        return result;
=======
        }
        List<Lifecycle> lifecycles = null;
        getLog().debug( "Using Maven 2.0.10+ strategy to determine lifecycle defined plugins" );
        try
        {
            Method getLifecycles = LifecycleExecutor.class.getMethod( "getLifecycles", new Class[0] );
            lifecycles = (List) getLifecycles.invoke( lifecycleExecutor, new Object[0] );
        }
        catch ( NoSuchMethodException | InvocationTargetException | IllegalAccessException e1 )
        {
            // no much we can do here
        }

        Set<Plugin> allPlugins = new HashSet<Plugin>();

        // lookup the bindings for all the passed in phases
        for ( String lifecyclePhase : thePhases.split( "," ) )
        {
            if ( StringUtils.isNotEmpty( lifecyclePhase ) )
            {
                try
                {
                    Lifecycle lifecycle = getLifecycleForPhase( lifecycles, lifecyclePhase );
                    allPlugins.addAll( getAllPlugins( project, lifecycle ) );
                }
                catch ( BuildFailureException e )
                {
                    // i'm going to swallow this because the
                    // user may have declared a phase that
                    // doesn't exist for every module.
                }
            }
        }
        return allPlugins;
    }

    /**
     * Gets the lifecycle for phase.
     *
     * @param lifecycles The list of lifecycles.
     * @param phase the phase
     * @return the lifecycle for phase
     * @throws BuildFailureException the build failure exception
     * @throws LifecycleExecutionException the lifecycle execution exception
     */
    private Lifecycle getLifecycleForPhase( List<Lifecycle> lifecycles, String phase )
        throws BuildFailureException, LifecycleExecutionException
    {
        Lifecycle lifecycle = getPhaseToLifecycleMap( lifecycles ).get( phase );

        if ( lifecycle == null )
        {
            throw new BuildFailureException( "Unable to find lifecycle for phase '" + phase + "'" );
        }
        return lifecycle;
    }

    /*
     * Uses borrowed lifecycle code to get a list of all plugins bound to the lifecycle.
     */

    /**
     * Gets the all plugins.
     *
     * @param project the project
     * @param lifecycle the lifecycle
     * @return the all plugins
     * @throws PluginNotFoundException the plugin not found exception
     * @throws LifecycleExecutionException the lifecycle execution exception
     */
    private Set<Plugin> getAllPlugins( MavenProject project, Lifecycle lifecycle )
        throws PluginNotFoundException, LifecycleExecutionException

    {
        Set<Plugin> plugins = new HashSet<>();
        // first, bind those associated with the packaging
        Map<?,?> mappings = findMappingsForLifecycle( project, lifecycle );

        for ( Map.Entry<?,?> entry : mappings.entrySet() )
        {
            String value = (String) entry.getValue();
            String[] tokens = value.split( ":" );

            Plugin plugin = new Plugin();
            plugin.setGroupId( tokens[0] );
            plugin.setArtifactId( tokens[1] );
            plugins.add( plugin );
        }

        for ( String value : findOptionalMojosForLifecycle( project, lifecycle ) )
        {
            String[] tokens = value.split( ":" );

            Plugin plugin = new Plugin();
            plugin.setGroupId( tokens[0] );
            plugin.setArtifactId( tokens[1] );
            plugins.add( plugin );
        }

        plugins.addAll( (List<Plugin>) project.getBuildPlugins() );

        return plugins;
    }

    /**
     * Find mappings for lifecycle.
     *
     * @param project the project
     * @param lifecycle the lifecycle
     * @return the map
     * @throws LifecycleExecutionException the lifecycle execution exception
     * @throws PluginNotFoundException the plugin not found exception
     */
    private Map<?,?> findMappingsForLifecycle( MavenProject project, Lifecycle lifecycle )
        throws LifecycleExecutionException, PluginNotFoundException
    {
        String packaging = project.getPackaging();
        Map<?,?> mappings = null;

        LifecycleMapping m = (LifecycleMapping) findExtension( project, LifecycleMapping.ROLE, packaging,
                                                               session.getSettings(), session.getLocalRepository() );
        if ( m != null )
        {
            mappings = m.getPhases( lifecycle.getId() );
        }

        Map<?,?> defaultMappings = lifecycle.getDefaultPhases();

        if ( mappings == null )
        {
            try
            {
                m = (LifecycleMapping) session.lookup( LifecycleMapping.ROLE, packaging );
                mappings = m.getPhases( lifecycle.getId() );
            }
            catch ( ComponentLookupException e )
            {
                if ( defaultMappings == null )
                {
                    throw new LifecycleExecutionException( "Cannot find lifecycle mapping for packaging: \'" + packaging
                        + "\'.", e );
                }
            }
        }

        if ( mappings == null )
        {
            if ( defaultMappings == null )
            {
                throw new LifecycleExecutionException( "Cannot find lifecycle mapping for packaging: \'" + packaging
                    + "\', and there is no default" );
            }
            else
            {
                mappings = defaultMappings;
            }
        }

        return mappings;
    }

    /**
     * Find optional mojos for lifecycle.
     *
     * @param project the project
     * @param lifecycle the lifecycle
     * @return the list
     * @throws LifecycleExecutionException the lifecycle execution exception
     * @throws PluginNotFoundException the plugin not found exception
     */
    private List<String> findOptionalMojosForLifecycle( MavenProject project, Lifecycle lifecycle )
        throws LifecycleExecutionException, PluginNotFoundException
    {
        String packaging = project.getPackaging();
        List<String> optionalMojos = null;

        LifecycleMapping m = (LifecycleMapping) findExtension( project, LifecycleMapping.ROLE, packaging,
                                                               session.getSettings(), session.getLocalRepository() );

        if ( m != null )
        {
            optionalMojos = m.getOptionalMojos( lifecycle.getId() );
        }

        if ( optionalMojos == null )
        {
            try
            {
                m = (LifecycleMapping) session.lookup( LifecycleMapping.ROLE, packaging );
                optionalMojos = m.getOptionalMojos( lifecycle.getId() );
            }
            catch ( ComponentLookupException e )
            {
                getLog().debug( "Error looking up lifecycle mapping to retrieve optional mojos. Lifecycle ID: "
                    + lifecycle.getId() + ". Error: " + e.getMessage(), e );
            }
        }

        if ( optionalMojos == null )
        {
            optionalMojos = Collections.emptyList();
        }

        return optionalMojos;
    }

    /**
     * Find extension.
     *
     * @param project the project
     * @param role the role
     * @param roleHint the role hint
     * @param settings the settings
     * @param localRepository the local repository
     * @return the object
     * @throws LifecycleExecutionException the lifecycle execution exception
     * @throws PluginNotFoundException the plugin not found exception
     */
    private Object findExtension( MavenProject project, String role, String roleHint, Settings settings,
                                  ArtifactRepository localRepository )
        throws LifecycleExecutionException, PluginNotFoundException
    {
        Object pluginComponent = null;

        for ( Iterator<?> i = project.getBuildPlugins().iterator(); i.hasNext() && pluginComponent == null; )
        {
            Plugin plugin = (Plugin) i.next();

            if ( plugin.isExtensions() )
            {
                loadPluginDescriptor( plugin, project, session );

                // TODO: if moved to the plugin manager we
                // already have the descriptor from above
                // and so do can lookup the container
                // directly
                try
                {
                    pluginComponent = pluginManager.getPluginComponent( plugin, role, roleHint );
                }
                catch ( ComponentLookupException e )
                {
                    getLog().debug( "Unable to find the lifecycle component in the extension", e );
                }
                catch ( PluginManagerException e )
                {
                    throw new LifecycleExecutionException( "Error getting extensions from the plugin '"
                        + plugin.getKey() + "': " + e.getMessage(), e );
                }
            }
        }
        return pluginComponent;
    }

    /**
     * Verify plugin.
     *
     * @param plugin the plugin
     * @param project the project
     * @param session the session
     * @return the plugin descriptor
     * @throws LifecycleExecutionException the lifecycle execution exception
     * @throws PluginNotFoundException the plugin not found exception
     */
    private PluginDescriptor loadPluginDescriptor( Plugin plugin, MavenProject project, MavenSession session )
        throws LifecycleExecutionException, PluginNotFoundException
    {
        PluginDescriptor pluginDescriptor;
        try
        {
            pluginDescriptor = pluginManager.loadPluginDescriptor( plugin, project, session );
        }
        catch ( PluginManagerException e )
        {
            throw new LifecycleExecutionException( "Internal error in the plugin manager getting plugin '"
                + plugin.getKey() + "': " + e.getMessage(), e );
        }
        catch ( PluginVersionResolutionException | InvalidVersionSpecificationException | InvalidPluginException //
            | ArtifactNotFoundException | ArtifactResolutionException |  PluginVersionNotFoundException e )
        {
            throw new LifecycleExecutionException( e.getMessage(), e );
        }
        return pluginDescriptor;
>>>>>>> 4c3aac70
    }

    /**
     * Returns all the parent projects of the specified project, with the root project first.
     *
     * @param project The maven project to get the parents of
     * @return the parent projects of the specified project, with the root project first.
     * @throws org.apache.maven.plugin.MojoExecutionException if the super-pom could not be created.
     * @since 1.0-alpha-1
     */
    private List<MavenProject> getParentProjects( MavenProject project )
        throws MojoExecutionException
    {
        List<MavenProject> parents = new ArrayList<>();
        while ( project.getParent() != null )
        {
            project = project.getParent();
            parents.add( 0, project );
        }
        return parents;
    }

    /*
     * NOTE: All the code following this point was scooped from the DefaultLifecycleExecutor. There must be a better way
     * but for now it should work.
     */

    /**
     * Gets the phase to lifecycle map.
     *
     * @param lifecycles The list of lifecycles.
     * @return the phase to lifecycle map.
     * @throws LifecycleExecutionException the lifecycle execution exception.
     */
    public Map<String, Lifecycle> getPhaseToLifecycleMap( List<Lifecycle> lifecycles )
        throws LifecycleExecutionException
    {
        Map<String, Lifecycle> phaseToLifecycleMap = new HashMap<>();

        for ( Lifecycle lifecycle : lifecycles )
        {
            for ( String phase : (List<String>) lifecycle.getPhases() )
            {
                if ( phaseToLifecycleMap.containsKey( phase ) )
                {
                    Lifecycle prevLifecycle = phaseToLifecycleMap.get( phase );
                    throw new LifecycleExecutionException( "Phase '" + phase
                        + "' is defined in more than one lifecycle: '" + lifecycle.getId() + "' and '"
                        + prevLifecycle.getId() + "'" );
                }
                else
                {
                    phaseToLifecycleMap.put( phase, lifecycle );
                }
            }
        }
        return phaseToLifecycleMap;
    }

    /**
     * Returns the set of all plugins used by the project.
     *
     * @param superPomPluginManagement the super pom's pluginManagement plugins.
     * @param parentPluginManagement the parent pom's pluginManagement plugins.
     * @param parentBuildPlugins the parent pom's build plugins.
     * @param parentReportPlugins the parent pom's report plugins.
     * @param pluginsWithVersionsSpecified the plugin coords that have a version defined in the project.
     * @return the set of plugins used by the project.
     * @throws org.apache.maven.plugin.MojoExecutionException if things go wrong.
     */
    private Set<Plugin> getProjectPlugins( Map<String, String> superPomPluginManagement,
                                           Map<String, String> parentPluginManagement,
                                           Map<String, String> parentBuildPlugins,
                                           Map<String, String> parentReportPlugins,
                                           Set<String> pluginsWithVersionsSpecified )
        throws MojoExecutionException
    {
        Map<String, Plugin> plugins = new HashMap<>();

        getLog().debug( "Building list of project plugins..." );

        if ( getLog().isDebugEnabled() )
        {
            StringWriter origModel = new StringWriter();

            try
            {
                origModel.write( "Original model:\n" );
                getProject().writeOriginalModel( origModel );
                getLog().debug( origModel.toString() );
            }
            catch ( IOException e )
            {
                // ignore
            }
        }

        debugVersionMap( "super-pom version map", superPomPluginManagement );
        debugVersionMap( "parent version map", parentPluginManagement );

        Map<String, String> excludePluginManagement = new HashMap<String, String>( superPomPluginManagement );
        excludePluginManagement.putAll( parentPluginManagement );

        debugVersionMap( "aggregate version map", excludePluginManagement );

        excludePluginManagement.keySet().removeAll( pluginsWithVersionsSpecified );

        debugVersionMap( "final aggregate version map", excludePluginManagement );

        Model originalModel = modelInterpolator.interpolateModel( getProject().getOriginalModel(), getProject().getBasedir(),
                                                                  new DefaultModelBuildingRequest().setSystemProperties( getProject().getProperties() ).setProcessPlugins( true ),
                                                                  new SimpleModelProblemCollector() );
        try
        {
            addProjectPlugins( plugins, originalModel.getBuild().getPluginManagement().getPlugins(),
                               excludePluginManagement );
        }
        catch ( NullPointerException e )
        {
            // guess there are no plugins here
        }
        debugPluginMap( "after adding local pluginManagement", plugins );

        try
        {
            List<Plugin> lifecyclePlugins = new ArrayList<>( getLifecyclePlugins( getProject() ).values() );
            for ( Iterator<Plugin> i = lifecyclePlugins.iterator(); i.hasNext(); )
            {
                Plugin lifecyclePlugin = i.next();
                if ( lifecyclePlugin.getVersion() != null )
                {
                    // version comes from lifecycle, therefore cannot modify
                    i.remove();
                }
                else
                {
                    // lifecycle leaves version open
                    String parentVersion = parentPluginManagement.get( lifecyclePlugin.getKey() );
                    if ( parentVersion != null )
                    {
                        // parent controls version
                        i.remove();
                    }
                }
            }
            addProjectPlugins( plugins, lifecyclePlugins, parentPluginManagement );

            debugPluginMap( "after adding lifecycle plugins", plugins );
        }
        catch ( NullPointerException e )
        {
            // using maven 3.x or newer
        }

        try
        {
            List<Plugin> buildPlugins = new ArrayList<>( originalModel.getBuild().getPlugins() );
            for ( Iterator<Plugin> i = buildPlugins.iterator(); i.hasNext(); )
            {
                Plugin buildPlugin = i.next();
                if ( buildPlugin.getVersion() == null )
                {
                    String parentVersion = parentPluginManagement.get( buildPlugin.getKey() );
                    if ( parentVersion != null )
                    {
                        // parent controls version
                        i.remove();
                    }
                }
            }
            addProjectPlugins( plugins, buildPlugins, parentBuildPlugins );
        }
        catch ( NullPointerException e )
        {
            // guess there are no plugins here
        }
        debugPluginMap( "after adding build plugins", plugins );

        try
        {
            List<ReportPlugin> reportPlugins = new ArrayList<>( originalModel.getReporting().getPlugins() );
            for ( Iterator<ReportPlugin> i = reportPlugins.iterator(); i.hasNext(); )
            {
                ReportPlugin reportPlugin = i.next();
                if ( reportPlugin.getVersion() == null )
                {
                    String parentVersion = parentPluginManagement.get( reportPlugin.getKey() );
                    if ( parentVersion != null )
                    {
                        // parent controls version
                        i.remove();
                    }
                }
            }
            addProjectPlugins( plugins, toPlugins( reportPlugins ), parentReportPlugins );
        }
        catch ( NullPointerException e )
        {
            // guess there are no plugins here
        }
        debugPluginMap( "after adding reporting plugins", plugins );

        for ( Profile profile : originalModel.getProfiles() )
        {
            try
            {
                addProjectPlugins( plugins, profile.getBuild().getPluginManagement().getPlugins(),
                                   excludePluginManagement );
            }
            catch ( NullPointerException e )
            {
                // guess there are no plugins here
            }
            debugPluginMap( "after adding build pluginManagement for profile " + profile.getId(), plugins );

            try
            {
                addProjectPlugins( plugins, profile.getBuild().getPlugins(), parentBuildPlugins );
            }
            catch ( NullPointerException e )
            {
                // guess there are no plugins here
            }
            debugPluginMap( "after adding build plugins for profile " + profile.getId(), plugins );

            try
            {
                addProjectPlugins( plugins, toPlugins( profile.getReporting().getPlugins() ), parentReportPlugins );
            }
            catch ( NullPointerException e )
            {
                // guess there are no plugins here
            }
            debugPluginMap( "after adding reporting plugins for profile " + profile.getId(), plugins );
        }
        Set<Plugin> result = new TreeSet<>( new PluginComparator() );
        result.addAll( plugins.values() );
        return result;
    }

    /**
     * Adds those project plugins which are not inherited from the parent definitions to the list of plugins.
     *
     * @param plugins The list of plugins.
     * @param projectPlugins The project's plugins.
     * @param parentDefinitions The parent plugin definitions.
     * @since 1.0-alpha-1
     */
    private void addProjectPlugins( Map<String, Plugin> plugins, Collection<Plugin> projectPlugins,
                                    Map<String, String> parentDefinitions )
    {
        for ( Plugin plugin : projectPlugins )
        {
            String coord = plugin.getKey();
            String version = plugin.getVersion();
            String parentVersion = parentDefinitions.get( coord );
            if ( version == null
                && ( !plugins.containsKey( coord ) || plugins.get( coord ).getVersion() == null )
                && parentVersion != null )
            {
                Plugin parentPlugin = new Plugin();
                parentPlugin.setGroupId( plugin.getGroupId() );
                parentPlugin.setArtifactId( plugin.getArtifactId() );
                parentPlugin.setVersion( parentVersion );
                plugins.put( coord, parentPlugin );
            }
            else if ( parentVersion == null || !parentVersion.equals( version ) )
            {
                if ( !plugins.containsKey( coord ) || plugins.get( coord ).getVersion() == null )
                {
                    plugins.put( coord, plugin );
                }
            }
            if ( !plugins.containsKey( coord ) )
            {
                plugins.put( coord, plugin );
            }
        }
    }

    /**
     * Logs at debug level a map of plugins keyed by versionless key.
     *
     * @param description log description
     * @param plugins a map with keys being the {@link String} corresponding to the versionless artifact key and values
     *            being {@link Plugin} or {@link ReportPlugin}.
     */
    private void debugPluginMap( String description, Map<String, Plugin> plugins )
    {
        if ( getLog().isDebugEnabled() )
        {
<<<<<<< HEAD
            Set<Plugin> sorted = new TreeSet<Plugin>( new PluginComparator() );
=======
            Set<Plugin> sorted = new TreeSet<>( new PluginComparator() );
>>>>>>> 4c3aac70
            sorted.addAll( plugins.values() );
            StringBuilder buf = new StringBuilder( description );
            for ( Plugin plugin : sorted )
            {
                buf.append( "\n    " );
                buf.append( plugin.getKey() );
                buf.append( ":" );
                buf.append( plugin.getVersion() );
            }
            getLog().debug( buf.toString() );
        }
    }

    /**
     * Logs at debug level a map of plugin versions keyed by versionless key.
     *
     * @param description log description
     * @param pluginVersions a map with keys being the {@link String} corresponding to the versionless artifact key and values
     *            being {@link String} plugin version.
     */
<<<<<<< HEAD
    private void debugVersionMap( String description, Map<String, String> plugins )
=======
    private void debugVersionMap( String description, Map<String, String> pluginVersions )
>>>>>>> 4c3aac70
    {
        if ( getLog().isDebugEnabled() )
        {
            StringBuilder buf = new StringBuilder( description );
<<<<<<< HEAD
            for ( Map.Entry<String, String> plugin : plugins.entrySet() )
=======
            for ( Map.Entry<String, String> pluginVersion : pluginVersions.entrySet() )
>>>>>>> 4c3aac70
            {
                buf.append( "\n    " );
                buf.append( pluginVersion.getKey() );
                buf.append( ":" );
                buf.append( pluginVersion.getValue() );
            }
            getLog().debug( buf.toString() );
        }
    }

    private static Plugin toPlugin( ReportPlugin reportPlugin )
    {
        Plugin plugin = new Plugin();
        plugin.setGroupId( reportPlugin.getGroupId() );
        plugin.setArtifactId( reportPlugin.getArtifactId() );
        plugin.setVersion( reportPlugin.getVersion() );
        return plugin;
    }

    private static List<Plugin> toPlugins( List<ReportPlugin> reportPlugins )
    {
        List<Plugin> result = new ArrayList<>( reportPlugins.size() );
        for ( ReportPlugin reportPlugin : reportPlugins )
        {
            result.add( toPlugin( reportPlugin ) );
        }
        return result;
    }

<<<<<<< HEAD
    /**
     * Returns the GroupId of a {@link Plugin} or {@link ReportPlugin}
     *
     * @param plugin the {@link Plugin} or {@link ReportPlugin}
     * @return the GroupId of the {@link Plugin} or {@link ReportPlugin}
     * @since 1.0-alpha-1
     */
    private static String getPluginGroupId( Object plugin )
    {
        return plugin instanceof ReportPlugin ? ( (ReportPlugin) plugin ).getGroupId()
                        : ( (Plugin) plugin ).getGroupId();
    }

    /**
     * Returns the Version of a {@link Plugin} or {@link ReportPlugin}
     *
     * @param plugin the {@link Plugin} or {@link ReportPlugin}
     * @return the Version of the {@link Plugin} or {@link ReportPlugin}
     * @since 1.0-alpha-1
     */
    private static String getPluginVersion( Object plugin )
    {
        return plugin instanceof ReportPlugin ? ( (ReportPlugin) plugin ).getVersion()
                        : ( (Plugin) plugin ).getVersion();
    }

=======
>>>>>>> 4c3aac70
    /**
     * Gets the report plugins of a specific project.
     *
     * @param model the model to get the report plugins from.
     * @param onlyIncludeInherited <code>true</code> to only return the plugins definitions that will be inherited by
     *            child projects.
     * @return The map of effective plugin versions keyed by coordinates.
     * @since 1.0-alpha-1
     */
    private Map<String, String> getReportPlugins( Model model, boolean onlyIncludeInherited )
    {
        Map<String, String> reportPlugins = new HashMap<>();
        try
        {
            for ( ReportPlugin plugin : model.getReporting().getPlugins() )
            {
                String coord = plugin.getKey();
                String version = plugin.getVersion();
                if ( version != null && ( !onlyIncludeInherited || getPluginInherited( plugin ) ) )
                {
                    reportPlugins.put( coord, version );
                }
            }
        }
        catch ( NullPointerException e )
        {
            // guess there are no plugins here
        }
        try
        {
            for ( Profile profile : model.getProfiles() )
            {
                try
                {
                    for ( ReportPlugin plugin : profile.getReporting().getPlugins() )
                    {
                        String coord = plugin.getKey();
                        String version = plugin.getVersion();
                        if ( version != null && ( !onlyIncludeInherited || getPluginInherited( plugin ) ) )
                        {
                            reportPlugins.put( coord, version );
                        }
                    }
                }
                catch ( NullPointerException e )
                {
                    // guess there are no plugins here
                }
            }
        }
        catch ( NullPointerException e )
        {
            // guess there are no profiles here
        }
        return reportPlugins;
    }

    /**
     * @param pom the pom to update.
     * @throws MojoExecutionException when things go wrong
     * @throws MojoFailureException when things go wrong in a very bad way
     * @throws XMLStreamException when things go wrong with XML streaming
     * @see AbstractVersionsUpdaterMojo#update(ModifiedPomXMLEventReader)
     * @since 1.0-alpha-1
     */
    protected void update( ModifiedPomXMLEventReader pom )
        throws MojoExecutionException, MojoFailureException, XMLStreamException
    {
        // do nothing
    }

    @SuppressWarnings( "unchecked" )
    private static int compare( ArtifactVersion a, ArtifactVersion b )
    {
        return a.compareTo( b );
    }
}<|MERGE_RESOLUTION|>--- conflicted
+++ resolved
@@ -51,6 +51,7 @@
 import org.apache.maven.artifact.versioning.DefaultArtifactVersion;
 import org.apache.maven.artifact.versioning.InvalidVersionSpecificationException;
 import org.apache.maven.artifact.versioning.VersionRange;
+import org.apache.maven.execution.RuntimeInformation;
 import org.apache.maven.lifecycle.Lifecycle;
 import org.apache.maven.lifecycle.LifecycleExecutionException;
 import org.apache.maven.lifecycle.LifecycleExecutor;
@@ -76,34 +77,6 @@
 import org.codehaus.mojo.versions.utils.PluginComparator;
 import org.codehaus.plexus.util.IOUtil;
 import org.codehaus.plexus.util.ReaderFactory;
-<<<<<<< HEAD
-=======
-import org.codehaus.plexus.util.StringUtils;
-
-import javax.xml.stream.XMLStreamException;
-import javax.xml.stream.events.XMLEvent;
-import java.io.IOException;
-import java.io.Reader;
-import java.io.StringWriter;
-import java.lang.reflect.InvocationTargetException;
-import java.lang.reflect.Method;
-import java.net.URL;
-import java.util.ArrayList;
-import java.util.Collection;
-import java.util.Collections;
-import java.util.HashMap;
-import java.util.HashSet;
-import java.util.Iterator;
-import java.util.LinkedHashMap;
-import java.util.LinkedHashSet;
-import java.util.List;
-import java.util.Map;
-import java.util.Set;
-import java.util.Stack;
-import java.util.TreeMap;
-import java.util.TreeSet;
-import java.util.regex.Pattern;
->>>>>>> 4c3aac70
 
 /**
  * Displays all plugins that have newer versions available, taking care of Maven version prerequisites.
@@ -159,6 +132,12 @@
     @Component
     private PluginManager pluginManager;
 
+    /**
+     * @since 1.3
+     */
+    @Component
+    private RuntimeInformation runtimeInformation;
+
     // --------------------- GETTER / SETTER METHODS ---------------------
 
     /**
@@ -176,34 +155,25 @@
         try
         {
             Method getPluginsBoundByDefaultToAllLifecycles =
-                LifecycleExecutor.class.getMethod( "getPluginsBoundByDefaultToAllLifecycles",
-                                                   new Class[] { String.class } );
+                LifecycleExecutor.class.getMethod( "getPluginsBoundByDefaultToAllLifecycles", String.class );
             Set<Plugin> plugins =
                 (Set<Plugin>) getPluginsBoundByDefaultToAllLifecycles.invoke( lifecycleExecutor, new Object[] {
                     getProject().getPackaging() } );
             // we need to provide a copy with the version blanked out so that inferring from super-pom
             // works as for 2.x as 3.x fills in the version on us!
-            result = new LinkedHashMap<String, String>( plugins.size() );
+            result = new LinkedHashMap<>( plugins.size() );
             for ( Plugin plugin : plugins )
             {
-                result.put( getPluginCoords( plugin ), getPluginVersion( plugin ) );
+                result.put( plugin.getKey(), plugin.getVersion() );
             }
             URL superPom = getClass().getClassLoader().getResource( "org/apache/maven/model/pom-4.0.0.xml" );
             if ( superPom != null )
             {
                 try
                 {
-<<<<<<< HEAD
                     readSuperPom( result, superPom );
-=======
-                    result.put( plugin.getKey(), plugin.getVersion() );
->>>>>>> 4c3aac70
-                }
-                catch ( IOException e )
-                {
-                    // ignore
-                }
-                catch ( XMLStreamException e )
+                }
+                catch ( IOException | XMLStreamException e )
                 {
                     // ignore
                 }
@@ -231,15 +201,14 @@
     private void readSuperPom( Map<String, String> result, URL superPom )
         throws IOException, XMLStreamException
     {
-        Reader reader = ReaderFactory.newXmlReader( superPom );
-        try
+        try( Reader reader = ReaderFactory.newXmlReader( superPom ) )
         {
             StringBuilder buf = new StringBuilder( IOUtil.toString( reader ) );
             ModifiedPomXMLEventReader pom = newModifiedPomXER( buf );
 
             Pattern pathRegex = Pattern.compile( "/project(/profiles/profile)?"
                 + "((/build(/pluginManagement)?)|(/reporting))" + "/plugins/plugin" );
-            Stack<StackState> pathStack = new Stack<StackState>();
+            Stack<StackState> pathStack = new Stack<>();
             StackState curState = null;
             while ( pom.hasNext() )
             {
@@ -254,7 +223,6 @@
                     String elementName = event.asStartElement().getName().getLocalPart();
                     if ( curState != null && pathRegex.matcher( curState.path ).matches() )
                     {
-<<<<<<< HEAD
                         if ( "groupId".equals( elementName ) )
                         {
                             curState.groupId = pom.getElementText().trim();
@@ -279,75 +247,6 @@
                 else if ( event.isEndElement() )
                 {
                     if ( curState != null && pathRegex.matcher( curState.path ).matches() )
-=======
-                        try( Reader reader = ReaderFactory.newXmlReader( superPom ) )
-                        {
-                            StringBuilder buf = new StringBuilder( IOUtil.toString( reader ) );
-                            ModifiedPomXMLEventReader pom = newModifiedPomXER( buf );
-
-                            Pattern pathRegex = Pattern.compile( "/project(/profiles/profile)?"
-                                + "((/build(/pluginManagement)?)|(/reporting))" + "/plugins/plugin" );
-                            Stack<StackState> pathStack = new Stack<StackState>();
-                            StackState curState = null;
-                            while ( pom.hasNext() )
-                            {
-                                XMLEvent event = pom.nextEvent();
-                                if ( event.isStartDocument() )
-                                {
-                                    curState = new StackState( "" );
-                                    pathStack.clear();
-                                }
-                                else if ( event.isStartElement() )
-                                {
-                                    String elementName = event.asStartElement().getName().getLocalPart();
-                                    if ( curState != null && pathRegex.matcher( curState.path ).matches() )
-                                    {
-                                        if ( "groupId".equals( elementName ) )
-                                        {
-                                            curState.groupId = pom.getElementText().trim();
-                                            continue;
-                                        }
-                                        else if ( "artifactId".equals( elementName ) )
-                                        {
-                                            curState.artifactId = pom.getElementText().trim();
-                                            continue;
-
-                                        }
-                                        else if ( "version".equals( elementName ) )
-                                        {
-                                            curState.version = pom.getElementText().trim();
-                                            continue;
-                                        }
-                                    }
-
-                                    pathStack.push( curState );
-                                    curState = new StackState( curState.path + "/" + elementName );
-                                }
-                                else if ( event.isEndElement() )
-                                {
-                                    if ( curState != null && pathRegex.matcher( curState.path ).matches() )
-                                    {
-                                        if ( curState.artifactId != null )
-                                        {
-                                            Plugin plugin = new Plugin();
-                                            plugin.setArtifactId( curState.artifactId );
-                                            plugin.setGroupId( curState.groupId == null
-                                                            ? PomHelper.APACHE_MAVEN_PLUGINS_GROUPID
-                                                            : curState.groupId );
-                                            plugin.setVersion( curState.version );
-                                            if ( !result.containsKey( plugin.getKey() ) )
-                                            {
-                                                result.put( plugin.getKey(), plugin.getVersion() );
-                                            }
-                                        }
-                                    }
-                                    curState = pathStack.pop();
-                                }
-                            }
-                        }
-                    }
-                    catch ( IOException | XMLStreamException e )
->>>>>>> 4c3aac70
                     {
                         if ( curState.artifactId != null )
                         {
@@ -356,37 +255,15 @@
                             plugin.setGroupId( curState.groupId == null ? PomHelper.APACHE_MAVEN_PLUGINS_GROUPID
                                             : curState.groupId );
                             plugin.setVersion( curState.version );
-                            if ( !result.containsKey( getPluginCoords( plugin ) ) )
+                            if ( !result.containsKey( plugin.getKey() ) )
                             {
-                                result.put( getPluginCoords( plugin ), getPluginVersion( plugin ) );
+                                result.put( plugin.getKey(), plugin.getVersion() );
                             }
                         }
                     }
                     curState = pathStack.pop();
                 }
-<<<<<<< HEAD
-            }
-=======
-
-                return result;
-            }
-            catch ( NoSuchMethodException | InvocationTargetException | IllegalAccessException e1 )
-            {
-                // no much we can do here
-            }
-        }
-        getLog().debug( "Using Maven 2.x strategy to determine superpom defined plugins" );
-        Map<String, String> superPomPluginManagement = new HashMap<>();
-        try
-        {
-            MavenProject superProject =
-                projectBuilder.buildStandaloneSuperProject( new DefaultProjectBuilderConfiguration() );
-            superPomPluginManagement.putAll( getPluginManagement( superProject.getOriginalModel() ) );
->>>>>>> 4c3aac70
-        }
-        finally
-        {
-            IOUtil.close( reader );
+            }
         }
     }
 
@@ -466,11 +343,7 @@
         {
             pluginsWithVersionsSpecified = findPluginsWithVersionsSpecified( getProject() );
         }
-        catch ( XMLStreamException e )
-        {
-            throw new MojoExecutionException( e.getMessage(), e );
-        }
-        catch ( IOException e )
+        catch ( XMLStreamException | IOException e )
         {
             throw new MojoExecutionException( e.getMessage(), e );
         }
@@ -484,90 +357,15 @@
         //      renaming parentPluginManagement to parentPlugins)
         // NOTICE: getProjectPlugins() takes profiles while getParentPlugins does not
         //         there is probably a little inconsistency (if plugins configured in profiles of parents)
-        Map<String, String> parentBuildPlugins = new HashMap<String, String>();
-        Map<String, String> parentReportPlugins = new HashMap<String, String>(); 
-
-<<<<<<< HEAD
-        for ( MavenProject parentProject : parents )
-        {
-            getLog().debug( "Processing parent: " + parentProject.getGroupId() + ":" + parentProject.getArtifactId()
-                + ":" + parentProject.getVersion() + " -> " + parentProject.getFile() );
-
-            StringWriter writer = new StringWriter();
-            boolean havePom = false;
-            Model interpolatedModel;
-            Model originalModel = parentProject.getOriginalModel();
-            if ( originalModel == null )
-            {
-                getLog().warn( "project.getOriginalModel()==null for  " + parentProject.getGroupId() + ":"
-                    + parentProject.getArtifactId() + ":" + parentProject.getVersion()
-                    + " is null, substituting project.getModel()" );
-                originalModel = parentProject.getModel();
-            }
-            try
-            {
-                new MavenXpp3Writer().write( writer, originalModel );
-                writer.close();
-                havePom = true;
-            }
-            catch ( IOException e )
-            {
-                // ignore
-            }
-            interpolatedModel =
-                modelInterpolator.interpolateModel( originalModel, null,
-                                                    new DefaultModelBuildingRequest().setSystemProperties( getProject().getProperties() ),
-                                                    new SimpleModelProblemCollector() );
-            if ( havePom )
-            {
-                try
-                {
-                    Set<String> withVersionSpecified =
-                        findPluginsWithVersionsSpecified( new StringBuilder( writer.toString() ) );
-                    Map<String, String> map = getPluginManagement( interpolatedModel );
-                    map.keySet().retainAll( withVersionSpecified );
-                    parentPluginManagement.putAll( map );
-
-                    map = getBuildPlugins( interpolatedModel, true );
-                    map.keySet().retainAll( withVersionSpecified );
-                    parentPluginManagement.putAll( map );
-
-                    map = getReportPlugins( interpolatedModel, true );
-                    map.keySet().retainAll( withVersionSpecified );
-                    parentPluginManagement.putAll( map );
-                }
-                catch ( IOException e )
-                {
-                    throw new MojoExecutionException( e.getMessage(), e );
-                }
-                catch ( XMLStreamException e )
-                {
-                    throw new MojoExecutionException( e.getMessage(), e );
-                }
-            }
-            else
-            {
-                parentPluginManagement.putAll( getPluginManagement( interpolatedModel ) );
-                parentPluginManagement.putAll( getBuildPlugins( interpolatedModel, true ) );
-                parentPluginManagement.putAll( getReportPlugins( interpolatedModel, true ) );
-            }
-        }
-
-        Set<Plugin> plugins = getProjectPlugins( superPomPluginManagement, parentPluginManagement, parentBuildPlugins,
-                                                 parentReportPlugins, pluginsWithVersionsSpecified );
-        List<String> updates = new ArrayList<String>();
-        List<String> lockdowns = new ArrayList<String>();
-        Map<ArtifactVersion, Map<String, String>> upgrades =
-            new TreeMap<ArtifactVersion, Map<String, String>>( new MavenVersionComparator() );
-        ArtifactVersion curMavenVersion = new DefaultArtifactVersion( "3.0.0" );
-=======
+        Map<String, String> parentBuildPlugins = new HashMap<>();
+        Map<String, String> parentReportPlugins = new HashMap<>();
+
         Set<Plugin> plugins = getProjectPlugins( superPomPluginManagement, parentPlugins, parentBuildPlugins,
                                                  parentReportPlugins, pluginsWithVersionsSpecified );
 
         List<String> pluginUpdates = new ArrayList<>();
         List<String> pluginLockdowns = new ArrayList<>();
         ArtifactVersion curMavenVersion = runtimeInformation.getApplicationVersion();
->>>>>>> 4c3aac70
         ArtifactVersion specMavenVersion = new DefaultArtifactVersion( getRequiredMavenVersion( getProject(), "2.0" ) );
         ArtifactVersion minMavenVersion = null;
         boolean superPomDrivingMinVersion = false;
@@ -617,24 +415,16 @@
                     try
                     {
                         getHelper().resolveArtifact( probe, true );
-<<<<<<< HEAD
                         ProjectBuildingRequest pbr = new DefaultProjectBuildingRequest();
                         pbr.setLocalRepository( localRepository );
                         pbr.setPluginArtifactRepositories( remotePluginRepositories );
                         ProjectBuildingResult build = projectBuilder.build( probe, pbr );
-                        MavenProject mavenProject = build.getProject();
-//                        MavenProject mavenProject =
+                        MavenProject pluginMavenProject = build.getProject();
+//                        MavenProject pluginMavenProject =
 //                            projectBuilder.buildFromRepository( probe, remotePluginRepositories, localRepository );
-                        ArtifactVersion requires =
-                            new DefaultArtifactVersion( getRequiredMavenVersion( mavenProject, "2.0" ) );
-                        if ( specMavenVersion.compareTo( requires ) >= 0 && artifactVersion == null )
-=======
-                        MavenProject pluginMavenProject =
-                            projectBuilder.buildFromRepository( probe, remotePluginRepositories, localRepository );
                         ArtifactVersion pluginRequires =
                             new DefaultArtifactVersion( getRequiredMavenVersion( pluginMavenProject, "2.0" ) );
                         if ( artifactVersion == null && compare( specMavenVersion, pluginRequires ) >= 0 )
->>>>>>> 4c3aac70
                         {
                             // ok, newer version compatible with current specMavenVersion
                             artifactVersion = newerVersions[j];
@@ -657,7 +447,7 @@
                             if ( upgradePlugins == null )
                             {
                                 mavenUpgrades.put( pluginRequires,
-                                                   upgradePlugins = new LinkedHashMap<String, String>() );
+                                                   upgradePlugins = new LinkedHashMap<>() );
                             }
 
                             String upgradePluginKey = compactKey( groupId, artifactId );
@@ -680,15 +470,11 @@
                             minRequires = pluginRequires;
                         }
                     }
-<<<<<<< HEAD
                     catch ( ProjectBuildingException e )
                     {
                         // ignore bad version
                     }
                     catch ( ArtifactResolverException e )
-=======
-                    catch ( ArtifactResolutionException | ArtifactNotFoundException | ProjectBuildingException e )
->>>>>>> 4c3aac70
                     {
                         e.printStackTrace();
                     }
@@ -701,7 +487,7 @@
                     try
                     {
                         getHelper().resolveArtifact( probe, true );
-                        
+
                         ProjectBuildingRequest pbr = new DefaultProjectBuildingRequest();
                         pbr.setLocalRepository( localRepository );
                         pbr.setPluginArtifactRepositories( remotePluginRepositories );
@@ -716,15 +502,11 @@
                             minMavenVersion = requires;
                         }
                     }
-<<<<<<< HEAD
                     catch ( ProjectBuildingException e )
                     {
                         // ignore bad version
                     }
                     catch ( ArtifactResolverException e )
-=======
-                    catch ( ArtifactResolutionException | ArtifactNotFoundException | ProjectBuildingException e )
->>>>>>> 4c3aac70
                     {
                         e.printStackTrace();
                     }
@@ -923,7 +705,7 @@
         logLine( false, "" );
     }
 
-    private final static String pad( String start, int len, String...ends )
+    private static String pad( String start, int len, String...ends )
     {
         StringBuilder buf = new StringBuilder( len );
         buf.append( "  " );
@@ -949,7 +731,7 @@
     private Map<String, String> getParentsPlugins( List<MavenProject> parents )
         throws MojoExecutionException
     {
-        Map<String, String> parentPlugins = new HashMap<String, String>();
+        Map<String, String> parentPlugins = new HashMap<>();
         for ( MavenProject parentProject : parents )
         {
             getLog().debug( "Processing parent: " + parentProject.getGroupId() + ":" + parentProject.getArtifactId()
@@ -958,35 +740,28 @@
             StringWriter writer = new StringWriter();
             boolean havePom = false;
             Model interpolatedModel;
+            Model originalModel = parentProject.getOriginalModel();
+            if ( originalModel == null )
+            {
+                getLog().warn( "project.getOriginalModel()==null for  " + parentProject.getGroupId() + ":"
+                    + parentProject.getArtifactId() + ":" + parentProject.getVersion()
+                    + " is null, substituting project.getModel()" );
+                originalModel = parentProject.getModel();
+            }
             try
             {
-                Model originalModel = parentProject.getOriginalModel();
-                if ( originalModel == null )
-                {
-                    getLog().warn( "project.getOriginalModel()==null for  " + parentProject.getGroupId() + ":"
-                        + parentProject.getArtifactId() + ":" + parentProject.getVersion()
-                        + " is null, substituting project.getModel()" );
-                    originalModel = parentProject.getModel();
-                }
-                try
-                {
-                    new MavenXpp3Writer().write( writer, originalModel );
-                    writer.close();
-                    havePom = true;
-                }
-                catch ( IOException e )
-                {
-                    // ignore
-                }
-                interpolatedModel =
-                    modelInterpolator.interpolate( originalModel, null,
-                                                   new DefaultProjectBuilderConfiguration().setExecutionProperties( getProject().getProperties() ),
-                                                   false );
-            }
-            catch ( ModelInterpolationException e )
-            {
-                throw new MojoExecutionException( e.getMessage(), e );
-            }
+                new MavenXpp3Writer().write( writer, originalModel );
+                writer.close();
+                havePom = true;
+            }
+            catch ( IOException e )
+            {
+                // ignore
+            }
+            interpolatedModel =
+                    modelInterpolator.interpolateModel( originalModel, null,
+                            new DefaultModelBuildingRequest().setSystemProperties( getProject().getProperties() ),
+                            new SimpleModelProblemCollector() );
             if ( havePom )
             {
                 try
@@ -1006,11 +781,7 @@
                     map.keySet().retainAll( withVersionSpecified );
                     parentPlugins.putAll( map );
                 }
-                catch ( IOException e )
-                {
-                    throw new MojoExecutionException( e.getMessage(), e );
-                }
-                catch ( XMLStreamException e )
+                catch ( IOException | XMLStreamException e )
                 {
                     throw new MojoExecutionException( e.getMessage(), e );
                 }
@@ -1094,7 +865,7 @@
 
         Pattern pathRegex = Pattern.compile( "/project(/profiles/profile)?"
             + "((/build(/pluginManagement)?)|(/reporting))" + "/plugins/plugin" );
-        Stack<StackState> pathStack = new Stack<StackState>();
+        Stack<StackState> pathStack = new Stack<>();
         StackState curState = null;
         while ( pom.hasNext() )
         {
@@ -1164,11 +935,7 @@
      */
     private Map<String, String> getBuildPlugins( Model model, boolean onlyIncludeInherited )
     {
-<<<<<<< HEAD
-        Map<String, String> buildPlugins = new HashMap<String, String>();
-=======
         Map<String, String> buildPlugins = new HashMap<>();
->>>>>>> 4c3aac70
         try
         {
             for ( Plugin plugin : model.getBuild().getPlugins() )
@@ -1283,352 +1050,36 @@
     private Set<Plugin> getBoundPlugins( MavenProject project, String thePhases )
         throws PluginNotFoundException, LifecycleExecutionException, IllegalAccessException
     {
-        Set<Plugin> result = new LinkedHashSet<Plugin>();
+        Set<Plugin> result = new LinkedHashSet<>();
         getLog().debug( "Using Maven 3.0+ strategy to determine lifecycle defined plugins" );
         try
         {
-<<<<<<< HEAD
             Method getPluginsBoundByDefaultToAllLifecycles =
-                LifecycleExecutor.class.getMethod( "getPluginsBoundByDefaultToAllLifecycles",
-                                                   new Class[] { String.class } );
+                LifecycleExecutor.class.getMethod( "getPluginsBoundByDefaultToAllLifecycles", String.class );
             Set<Plugin> plugins =
                 (Set<Plugin>) getPluginsBoundByDefaultToAllLifecycles.invoke( lifecycleExecutor, new Object[] {
                     project.getPackaging() == null ? "jar" : project.getPackaging() } );
             // we need to provide a copy with the version blanked out so that inferring from super-pom
             // works as for 2.x as 3.x fills in the version on us!
-            result = new LinkedHashSet<Plugin>( plugins.size() );
+            result = new LinkedHashSet<>( plugins.size() );
             for ( Plugin plugin : plugins )
-=======
-            getLog().debug( "Using Maven 3.0+ strategy to determine lifecycle defined plugins" );
-            try
-            {
-                Method getPluginsBoundByDefaultToAllLifecycles =
-                    LifecycleExecutor.class.getMethod( "getPluginsBoundByDefaultToAllLifecycles",
-                                                       new Class[] { String.class } );
-                Set<Plugin> plugins =
-                    (Set<Plugin>) getPluginsBoundByDefaultToAllLifecycles.invoke( lifecycleExecutor, new Object[] {
-                        project.getPackaging() == null ? "jar" : project.getPackaging() } );
-                // we need to provide a copy with the version blanked out so that inferring from super-pom
-                // works as for 2.x as 3.x fills in the version on us!
-                Set<Plugin> result = new LinkedHashSet<Plugin>( plugins.size() );
-                for ( Plugin plugin : plugins )
-                {
-                    Plugin dup = new Plugin();
-                    dup.setGroupId( plugin.getGroupId() );
-                    dup.setArtifactId( plugin.getArtifactId() );
-                    result.add( dup );
-                }
-                return result;
-            }
-            catch ( NoSuchMethodException | InvocationTargetException | IllegalAccessException e1 )
->>>>>>> 4c3aac70
             {
                 Plugin dup = new Plugin();
                 dup.setGroupId( plugin.getGroupId() );
                 dup.setArtifactId( plugin.getArtifactId() );
                 result.add( dup );
             }
-<<<<<<< HEAD
             return result;
         }
         catch ( NoSuchMethodException e1 )
         {
             getLog().error( "NoSuchMethodException", e1 );
         }
-        catch ( InvocationTargetException e1 )
+        catch ( InvocationTargetException | IllegalAccessException e1 )
         {
             // no much we can do here
         }
-        catch ( IllegalAccessException e1 )
-        {
-            // no much we can do here
-        }
         return result;
-=======
-        }
-        List<Lifecycle> lifecycles = null;
-        getLog().debug( "Using Maven 2.0.10+ strategy to determine lifecycle defined plugins" );
-        try
-        {
-            Method getLifecycles = LifecycleExecutor.class.getMethod( "getLifecycles", new Class[0] );
-            lifecycles = (List) getLifecycles.invoke( lifecycleExecutor, new Object[0] );
-        }
-        catch ( NoSuchMethodException | InvocationTargetException | IllegalAccessException e1 )
-        {
-            // no much we can do here
-        }
-
-        Set<Plugin> allPlugins = new HashSet<Plugin>();
-
-        // lookup the bindings for all the passed in phases
-        for ( String lifecyclePhase : thePhases.split( "," ) )
-        {
-            if ( StringUtils.isNotEmpty( lifecyclePhase ) )
-            {
-                try
-                {
-                    Lifecycle lifecycle = getLifecycleForPhase( lifecycles, lifecyclePhase );
-                    allPlugins.addAll( getAllPlugins( project, lifecycle ) );
-                }
-                catch ( BuildFailureException e )
-                {
-                    // i'm going to swallow this because the
-                    // user may have declared a phase that
-                    // doesn't exist for every module.
-                }
-            }
-        }
-        return allPlugins;
-    }
-
-    /**
-     * Gets the lifecycle for phase.
-     *
-     * @param lifecycles The list of lifecycles.
-     * @param phase the phase
-     * @return the lifecycle for phase
-     * @throws BuildFailureException the build failure exception
-     * @throws LifecycleExecutionException the lifecycle execution exception
-     */
-    private Lifecycle getLifecycleForPhase( List<Lifecycle> lifecycles, String phase )
-        throws BuildFailureException, LifecycleExecutionException
-    {
-        Lifecycle lifecycle = getPhaseToLifecycleMap( lifecycles ).get( phase );
-
-        if ( lifecycle == null )
-        {
-            throw new BuildFailureException( "Unable to find lifecycle for phase '" + phase + "'" );
-        }
-        return lifecycle;
-    }
-
-    /*
-     * Uses borrowed lifecycle code to get a list of all plugins bound to the lifecycle.
-     */
-
-    /**
-     * Gets the all plugins.
-     *
-     * @param project the project
-     * @param lifecycle the lifecycle
-     * @return the all plugins
-     * @throws PluginNotFoundException the plugin not found exception
-     * @throws LifecycleExecutionException the lifecycle execution exception
-     */
-    private Set<Plugin> getAllPlugins( MavenProject project, Lifecycle lifecycle )
-        throws PluginNotFoundException, LifecycleExecutionException
-
-    {
-        Set<Plugin> plugins = new HashSet<>();
-        // first, bind those associated with the packaging
-        Map<?,?> mappings = findMappingsForLifecycle( project, lifecycle );
-
-        for ( Map.Entry<?,?> entry : mappings.entrySet() )
-        {
-            String value = (String) entry.getValue();
-            String[] tokens = value.split( ":" );
-
-            Plugin plugin = new Plugin();
-            plugin.setGroupId( tokens[0] );
-            plugin.setArtifactId( tokens[1] );
-            plugins.add( plugin );
-        }
-
-        for ( String value : findOptionalMojosForLifecycle( project, lifecycle ) )
-        {
-            String[] tokens = value.split( ":" );
-
-            Plugin plugin = new Plugin();
-            plugin.setGroupId( tokens[0] );
-            plugin.setArtifactId( tokens[1] );
-            plugins.add( plugin );
-        }
-
-        plugins.addAll( (List<Plugin>) project.getBuildPlugins() );
-
-        return plugins;
-    }
-
-    /**
-     * Find mappings for lifecycle.
-     *
-     * @param project the project
-     * @param lifecycle the lifecycle
-     * @return the map
-     * @throws LifecycleExecutionException the lifecycle execution exception
-     * @throws PluginNotFoundException the plugin not found exception
-     */
-    private Map<?,?> findMappingsForLifecycle( MavenProject project, Lifecycle lifecycle )
-        throws LifecycleExecutionException, PluginNotFoundException
-    {
-        String packaging = project.getPackaging();
-        Map<?,?> mappings = null;
-
-        LifecycleMapping m = (LifecycleMapping) findExtension( project, LifecycleMapping.ROLE, packaging,
-                                                               session.getSettings(), session.getLocalRepository() );
-        if ( m != null )
-        {
-            mappings = m.getPhases( lifecycle.getId() );
-        }
-
-        Map<?,?> defaultMappings = lifecycle.getDefaultPhases();
-
-        if ( mappings == null )
-        {
-            try
-            {
-                m = (LifecycleMapping) session.lookup( LifecycleMapping.ROLE, packaging );
-                mappings = m.getPhases( lifecycle.getId() );
-            }
-            catch ( ComponentLookupException e )
-            {
-                if ( defaultMappings == null )
-                {
-                    throw new LifecycleExecutionException( "Cannot find lifecycle mapping for packaging: \'" + packaging
-                        + "\'.", e );
-                }
-            }
-        }
-
-        if ( mappings == null )
-        {
-            if ( defaultMappings == null )
-            {
-                throw new LifecycleExecutionException( "Cannot find lifecycle mapping for packaging: \'" + packaging
-                    + "\', and there is no default" );
-            }
-            else
-            {
-                mappings = defaultMappings;
-            }
-        }
-
-        return mappings;
-    }
-
-    /**
-     * Find optional mojos for lifecycle.
-     *
-     * @param project the project
-     * @param lifecycle the lifecycle
-     * @return the list
-     * @throws LifecycleExecutionException the lifecycle execution exception
-     * @throws PluginNotFoundException the plugin not found exception
-     */
-    private List<String> findOptionalMojosForLifecycle( MavenProject project, Lifecycle lifecycle )
-        throws LifecycleExecutionException, PluginNotFoundException
-    {
-        String packaging = project.getPackaging();
-        List<String> optionalMojos = null;
-
-        LifecycleMapping m = (LifecycleMapping) findExtension( project, LifecycleMapping.ROLE, packaging,
-                                                               session.getSettings(), session.getLocalRepository() );
-
-        if ( m != null )
-        {
-            optionalMojos = m.getOptionalMojos( lifecycle.getId() );
-        }
-
-        if ( optionalMojos == null )
-        {
-            try
-            {
-                m = (LifecycleMapping) session.lookup( LifecycleMapping.ROLE, packaging );
-                optionalMojos = m.getOptionalMojos( lifecycle.getId() );
-            }
-            catch ( ComponentLookupException e )
-            {
-                getLog().debug( "Error looking up lifecycle mapping to retrieve optional mojos. Lifecycle ID: "
-                    + lifecycle.getId() + ". Error: " + e.getMessage(), e );
-            }
-        }
-
-        if ( optionalMojos == null )
-        {
-            optionalMojos = Collections.emptyList();
-        }
-
-        return optionalMojos;
-    }
-
-    /**
-     * Find extension.
-     *
-     * @param project the project
-     * @param role the role
-     * @param roleHint the role hint
-     * @param settings the settings
-     * @param localRepository the local repository
-     * @return the object
-     * @throws LifecycleExecutionException the lifecycle execution exception
-     * @throws PluginNotFoundException the plugin not found exception
-     */
-    private Object findExtension( MavenProject project, String role, String roleHint, Settings settings,
-                                  ArtifactRepository localRepository )
-        throws LifecycleExecutionException, PluginNotFoundException
-    {
-        Object pluginComponent = null;
-
-        for ( Iterator<?> i = project.getBuildPlugins().iterator(); i.hasNext() && pluginComponent == null; )
-        {
-            Plugin plugin = (Plugin) i.next();
-
-            if ( plugin.isExtensions() )
-            {
-                loadPluginDescriptor( plugin, project, session );
-
-                // TODO: if moved to the plugin manager we
-                // already have the descriptor from above
-                // and so do can lookup the container
-                // directly
-                try
-                {
-                    pluginComponent = pluginManager.getPluginComponent( plugin, role, roleHint );
-                }
-                catch ( ComponentLookupException e )
-                {
-                    getLog().debug( "Unable to find the lifecycle component in the extension", e );
-                }
-                catch ( PluginManagerException e )
-                {
-                    throw new LifecycleExecutionException( "Error getting extensions from the plugin '"
-                        + plugin.getKey() + "': " + e.getMessage(), e );
-                }
-            }
-        }
-        return pluginComponent;
-    }
-
-    /**
-     * Verify plugin.
-     *
-     * @param plugin the plugin
-     * @param project the project
-     * @param session the session
-     * @return the plugin descriptor
-     * @throws LifecycleExecutionException the lifecycle execution exception
-     * @throws PluginNotFoundException the plugin not found exception
-     */
-    private PluginDescriptor loadPluginDescriptor( Plugin plugin, MavenProject project, MavenSession session )
-        throws LifecycleExecutionException, PluginNotFoundException
-    {
-        PluginDescriptor pluginDescriptor;
-        try
-        {
-            pluginDescriptor = pluginManager.loadPluginDescriptor( plugin, project, session );
-        }
-        catch ( PluginManagerException e )
-        {
-            throw new LifecycleExecutionException( "Internal error in the plugin manager getting plugin '"
-                + plugin.getKey() + "': " + e.getMessage(), e );
-        }
-        catch ( PluginVersionResolutionException | InvalidVersionSpecificationException | InvalidPluginException //
-            | ArtifactNotFoundException | ArtifactResolutionException |  PluginVersionNotFoundException e )
-        {
-            throw new LifecycleExecutionException( e.getMessage(), e );
-        }
-        return pluginDescriptor;
->>>>>>> 4c3aac70
     }
 
     /**
@@ -1670,7 +1121,7 @@
 
         for ( Lifecycle lifecycle : lifecycles )
         {
-            for ( String phase : (List<String>) lifecycle.getPhases() )
+            for ( String phase : lifecycle.getPhases() )
             {
                 if ( phaseToLifecycleMap.containsKey( phase ) )
                 {
@@ -1729,7 +1180,7 @@
         debugVersionMap( "super-pom version map", superPomPluginManagement );
         debugVersionMap( "parent version map", parentPluginManagement );
 
-        Map<String, String> excludePluginManagement = new HashMap<String, String>( superPomPluginManagement );
+        Map<String, String> excludePluginManagement = new HashMap<>( superPomPluginManagement );
         excludePluginManagement.putAll( parentPluginManagement );
 
         debugVersionMap( "aggregate version map", excludePluginManagement );
@@ -1920,11 +1371,7 @@
     {
         if ( getLog().isDebugEnabled() )
         {
-<<<<<<< HEAD
-            Set<Plugin> sorted = new TreeSet<Plugin>( new PluginComparator() );
-=======
             Set<Plugin> sorted = new TreeSet<>( new PluginComparator() );
->>>>>>> 4c3aac70
             sorted.addAll( plugins.values() );
             StringBuilder buf = new StringBuilder( description );
             for ( Plugin plugin : sorted )
@@ -1945,20 +1392,12 @@
      * @param pluginVersions a map with keys being the {@link String} corresponding to the versionless artifact key and values
      *            being {@link String} plugin version.
      */
-<<<<<<< HEAD
-    private void debugVersionMap( String description, Map<String, String> plugins )
-=======
     private void debugVersionMap( String description, Map<String, String> pluginVersions )
->>>>>>> 4c3aac70
     {
         if ( getLog().isDebugEnabled() )
         {
             StringBuilder buf = new StringBuilder( description );
-<<<<<<< HEAD
-            for ( Map.Entry<String, String> plugin : plugins.entrySet() )
-=======
             for ( Map.Entry<String, String> pluginVersion : pluginVersions.entrySet() )
->>>>>>> 4c3aac70
             {
                 buf.append( "\n    " );
                 buf.append( pluginVersion.getKey() );
@@ -1988,35 +1427,6 @@
         return result;
     }
 
-<<<<<<< HEAD
-    /**
-     * Returns the GroupId of a {@link Plugin} or {@link ReportPlugin}
-     *
-     * @param plugin the {@link Plugin} or {@link ReportPlugin}
-     * @return the GroupId of the {@link Plugin} or {@link ReportPlugin}
-     * @since 1.0-alpha-1
-     */
-    private static String getPluginGroupId( Object plugin )
-    {
-        return plugin instanceof ReportPlugin ? ( (ReportPlugin) plugin ).getGroupId()
-                        : ( (Plugin) plugin ).getGroupId();
-    }
-
-    /**
-     * Returns the Version of a {@link Plugin} or {@link ReportPlugin}
-     *
-     * @param plugin the {@link Plugin} or {@link ReportPlugin}
-     * @return the Version of the {@link Plugin} or {@link ReportPlugin}
-     * @since 1.0-alpha-1
-     */
-    private static String getPluginVersion( Object plugin )
-    {
-        return plugin instanceof ReportPlugin ? ( (ReportPlugin) plugin ).getVersion()
-                        : ( (Plugin) plugin ).getVersion();
-    }
-
-=======
->>>>>>> 4c3aac70
     /**
      * Gets the report plugins of a specific project.
      *
