--- conflicted
+++ resolved
@@ -197,11 +197,7 @@
      */
     private static Set<Dependency> removeDependencyManagment( Set<Dependency> dependencies, Set<Dependency> dependencyManagement )
     {
-<<<<<<< HEAD
-        Set<Dependency> result = new TreeSet<Dependency>( new DependencyComparator() );
-=======
         Set<Dependency> result = new TreeSet<>( new DependencyComparator() );
->>>>>>> 4c3aac70
         for ( Iterator<Dependency> i = dependencies.iterator(); i.hasNext(); )
         {
             Dependency c = i.next();
