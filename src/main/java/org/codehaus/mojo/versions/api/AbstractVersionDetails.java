package org.codehaus.mojo.versions.api;

/*
 * Licensed to the Apache Software Foundation (ASF) under one
 * or more contributor license agreements.  See the NOTICE file
 * distributed with this work for additional information
 * regarding copyright ownership.  The ASF licenses this file
 * to you under the Apache License, Version 2.0 (the
 * "License"); you may not use this file except in compliance
 * with the License.  You may obtain a copy of the License at
 *
 *     http://www.apache.org/licenses/LICENSE-2.0
 *
 * Unless required by applicable law or agreed to in writing,
 * software distributed under the License is distributed on an
 * "AS IS" BASIS, WITHOUT WARRANTIES OR CONDITIONS OF ANY
 * KIND, either express or implied.  See the License for the
 * specific language governing permissions and limitations
 * under the License.
 */

import java.util.Arrays;
import java.util.Set;
import java.util.TreeSet;

import org.apache.maven.artifact.ArtifactUtils;
import org.apache.maven.artifact.versioning.ArtifactVersion;
import org.apache.maven.artifact.versioning.DefaultArtifactVersion;
import org.apache.maven.artifact.versioning.VersionRange;
import org.codehaus.mojo.versions.ordering.VersionComparator;

/**
 * Base class for {@link org.codehaus.mojo.versions.api.VersionDetails}.
 *
 * @author Stephen Connolly
 * @since 1.0-beta-1
 */
public abstract class AbstractVersionDetails
    implements VersionDetails
{

    /**
     * The current version. Guarded by {@link #currentVersionLock}.
     *
     * @since 1.0-beta-1
     */
    private ArtifactVersion currentVersion = null;

    /**
     * Do we want to include snapshots when snapshot inclusion is not specified. Guarded by {@link #currentVersionLock}.
     *
     * @since 1.0-beta-1
     */
    private boolean includeSnapshots = false;

    /**
     * Not sure if we need to be thread safe, but there's no harm being careful, after all we could be invoked from an
     * IDE.
     *
     * @since 1.0-beta-1
     */
    private final Object currentVersionLock = new Object();

    protected AbstractVersionDetails()
    {
    }

    protected AbstractVersionDetails( ArtifactVersion currentVersion, boolean includeSnapshots )
    {
        this.currentVersion = currentVersion;
        this.includeSnapshots = includeSnapshots;
    }

    public final boolean isCurrentVersionDefined()
    {
        return getCurrentVersion() != null;
    }

    public final ArtifactVersion getCurrentVersion()
    {
        synchronized ( currentVersionLock )
        {
            return currentVersion;
        }
    }

    public final void setCurrentVersion( ArtifactVersion currentVersion )
    {
        synchronized ( currentVersionLock )
        {
            this.currentVersion = currentVersion;
        }
    }

    public final void setCurrentVersion( String currentVersion )
    {
        setCurrentVersion( currentVersion == null ? null : new DefaultArtifactVersion( currentVersion ) );
    }

    public final boolean isIncludeSnapshots()
    {
        synchronized ( currentVersionLock )
        {
            return includeSnapshots;
        }
    }

    public final void setIncludeSnapshots( boolean includeSnapshots )
    {
        synchronized ( currentVersionLock )
        {
            this.includeSnapshots = includeSnapshots;
        }
    }

    public final ArtifactVersion[] getVersions()
    {
        return getVersions( isIncludeSnapshots() );
    }

    public abstract ArtifactVersion[] getVersions( boolean includeSnapshots );

    public final ArtifactVersion[] getVersions( VersionRange versionRange, boolean includeSnapshots )
    {
        return getVersions( versionRange, null, null, includeSnapshots, true, true );
    }

    public final ArtifactVersion[] getVersions( ArtifactVersion currentVersion, ArtifactVersion upperBound )
    {
        return getVersions( currentVersion, upperBound, isIncludeSnapshots() );
    }

    public final ArtifactVersion[] getVersions( ArtifactVersion currentVersion, ArtifactVersion upperBound,
                                                boolean includeSnapshots )
    {
        return getVersions( currentVersion, upperBound, includeSnapshots, false, false );
    }

    /**
     * Gets newer versions of the specified artifact version.
     *
     * @param version The current version of the artifact.
     * @param upperBoundFixedSegment Indicates the segment in the version number that cannot be changed. For example, a
     *            value of 0 indicates that the major version number cannot be changed. A value of -1 indicates any
     *            segment value can be changed.
     * @param includeSnapshots Whether to include snapshot versions.
     * @return Returns the newer artifact versions.
     */
    private final ArtifactVersion[] getNewerVersions( ArtifactVersion version, int upperBoundFixedSegment,
                                                      boolean includeSnapshots )
    {
        ArtifactVersion lowerBound = version;
        ArtifactVersion upperBound = null;

        if ( upperBoundFixedSegment != -1 )
        {
            upperBound = getVersionComparator().incrementSegment( lowerBound, upperBoundFixedSegment );
        }

        return getVersions( version, upperBound, includeSnapshots, false, false );
    }

    private final ArtifactVersion[] getNewerVersions( ArtifactVersion version, boolean includeSnapshots )
    {
        return getVersions( version, null, includeSnapshots, false, true );
    }

    public final ArtifactVersion getNewestVersion( ArtifactVersion lowerBound, ArtifactVersion upperBound )
    {
        return getNewestVersion( lowerBound, upperBound, isIncludeSnapshots() );
    }

    public final ArtifactVersion getNewestVersion( ArtifactVersion lowerBound, ArtifactVersion upperBound,
                                                   boolean includeSnapshots )
    {
        return getNewestVersion( lowerBound, upperBound, includeSnapshots, false, false );
    }

    public final ArtifactVersion getNewestVersion( VersionRange versionRange, ArtifactVersion lowerBound,
                                                   ArtifactVersion upperBound, boolean includeSnapshots,
                                                   boolean includeLower, boolean includeUpper )
    {
        ArtifactVersion latest = null;
        final VersionComparator versionComparator = getVersionComparator();
<<<<<<< HEAD
        Iterator<ArtifactVersion> i = Arrays.asList( getVersions( includeSnapshots ) ).iterator();
        while ( i.hasNext() )
        {
            ArtifactVersion candidate = i.next();
=======
        for ( ArtifactVersion candidate : getVersions( includeSnapshots ) )
        {
>>>>>>> 4c3aac70
            if ( versionRange != null && !ArtifactVersions.isVersionInRange( candidate, versionRange ) )
            {
                continue;
            }
            int lower = lowerBound == null ? -1 : versionComparator.compare( lowerBound, candidate );
            int upper = upperBound == null ? +1 : versionComparator.compare( upperBound, candidate );
            if ( lower > 0 || upper < 0 )
            {
                continue;
            }
            if ( ( !includeLower && lower == 0 ) || ( !includeUpper && upper == 0 ) )
            {
                continue;
            }
            if ( !includeSnapshots && ArtifactUtils.isSnapshot( candidate.toString() ) )
            {
                continue;
            }
            if ( latest == null )
            {
                latest = candidate;
            }
            else if ( versionComparator.compare( latest, candidate ) < 0 )
            {
                latest = candidate;
            }

        }
        return latest;
    }

    public final ArtifactVersion getNewestVersion( ArtifactVersion lowerBound, ArtifactVersion upperBound,
                                                   boolean includeSnapshots, boolean includeLower,
                                                   boolean includeUpper )
    {
        return getNewestVersion( null, lowerBound, upperBound, includeSnapshots, includeLower, includeUpper );
    }

    public final ArtifactVersion getNewestVersion( VersionRange versionRange, boolean includeSnapshots )
    {
        return getNewestVersion( versionRange, null, null, includeSnapshots, true, true );
    }

    public final boolean containsVersion( String version )
    {
<<<<<<< HEAD
        ArtifactVersion[] versions = getVersions (true);
        for ( ArtifactVersion item : versions )
        {
            if (version.equals( item.toString() )) {
=======
        for ( ArtifactVersion candidate : getVersions( true ) )
        {
            if ( version.equals( candidate.toString() ) )
            {
>>>>>>> 4c3aac70
                return true;
            }
                
        }
        return false;
    }

    public final ArtifactVersion[] getNewerVersions( String version, boolean includeSnapshots )
    {
        return getNewerVersions( new DefaultArtifactVersion( version ), includeSnapshots );
    }

    public final ArtifactVersion[] getNewerVersions( String version, int upperBoundSegment, boolean includeSnapshots )
    {
        return getNewerVersions( new DefaultArtifactVersion( version ), upperBoundSegment, includeSnapshots );
    }

    public final ArtifactVersion getOldestVersion( ArtifactVersion lowerBound, ArtifactVersion upperBound )
    {
        return getOldestVersion( lowerBound, upperBound, true );
    }

    public final ArtifactVersion getOldestVersion( VersionRange versionRange, boolean includeSnapshots )
    {
        return getOldestVersion( versionRange, null, null, includeSnapshots, true, true );
    }

    public final ArtifactVersion getOldestVersion( ArtifactVersion lowerBound, ArtifactVersion upperBound,
                                                   boolean includeSnapshots )
    {
        return getOldestVersion( lowerBound, upperBound, includeSnapshots, false, false );
    }

    public final ArtifactVersion getOldestVersion( ArtifactVersion lowerBound, ArtifactVersion upperBound,
                                                   boolean includeSnapshots, boolean includeLower,
                                                   boolean includeUpper )
    {
        return getOldestVersion( null, lowerBound, upperBound, includeSnapshots, includeLower, includeUpper );
    }

    public final ArtifactVersion getOldestVersion( VersionRange versionRange, ArtifactVersion lowerBound,
                                                   ArtifactVersion upperBound, boolean includeSnapshots,
                                                   boolean includeLower, boolean includeUpper )
    {
        ArtifactVersion oldest = null;
        final VersionComparator versionComparator = getVersionComparator();
<<<<<<< HEAD
        Iterator<ArtifactVersion> i = Arrays.asList( getVersions( includeSnapshots ) ).iterator();
        while ( i.hasNext() )
        {
            ArtifactVersion candidate = i.next();
=======
        for ( ArtifactVersion candidate : getVersions( includeSnapshots ) )
        {
>>>>>>> 4c3aac70
            if ( versionRange != null && !ArtifactVersions.isVersionInRange( candidate, versionRange ) )
            {
                continue;
            }
            int lower = lowerBound == null ? -1 : versionComparator.compare( lowerBound, candidate );
            int upper = upperBound == null ? +1 : versionComparator.compare( upperBound, candidate );
            if ( lower > 0 || upper < 0 )
            {
                continue;
            }
            if ( ( !includeLower && lower == 0 ) || ( !includeUpper && upper == 0 ) )
            {
                continue;
            }
            if ( !includeSnapshots && ArtifactUtils.isSnapshot( candidate.toString() ) )
            {
                continue;
            }
            if ( oldest == null )
            {
                oldest = candidate;
            }
            else if ( versionComparator.compare( oldest, candidate ) > 0 )
            {
                oldest = candidate;
            }
        }
        return oldest;
    }

    public final ArtifactVersion[] getVersions( ArtifactVersion lowerBound, ArtifactVersion upperBound,
                                                boolean includeSnapshots, boolean includeLower, boolean includeUpper )
    {
        return getVersions( null, lowerBound, upperBound, includeSnapshots, includeLower, includeUpper );
    }

    public final ArtifactVersion[] getVersions( VersionRange versionRange, ArtifactVersion lowerBound,
                                                ArtifactVersion upperBound, boolean includeSnapshots,
                                                boolean includeLower, boolean includeUpper )
    {
        final VersionComparator versionComparator = getVersionComparator();
        Set<ArtifactVersion> result = new TreeSet<>( versionComparator );
        for ( ArtifactVersion candidate : Arrays.asList( getVersions( includeSnapshots ) ) )
        {
            if ( versionRange != null && !ArtifactVersions.isVersionInRange( candidate, versionRange ) )
            {
                continue;
            }
            int lower = lowerBound == null ? -1 : versionComparator.compare( lowerBound, candidate );
            int upper = upperBound == null ? +1 : versionComparator.compare( upperBound, candidate );
            if ( lower > 0 || upper < 0 )
            {
                continue;
            }
            if ( ( !includeLower && lower == 0 ) || ( !includeUpper && upper == 0 ) )
            {
                continue;
            }
            if ( !includeSnapshots && ArtifactUtils.isSnapshot( candidate.toString() ) )
            {
                continue;
            }
            result.add( candidate );
        }
        return result.toArray( new ArtifactVersion[result.size()] );
    }

    public final ArtifactVersion getOldestUpdate( ArtifactVersion currentVersion, UpdateScope updateScope )
    {
        return getOldestUpdate( currentVersion, updateScope, isIncludeSnapshots() );
    }

    public final ArtifactVersion getNewestUpdate( ArtifactVersion currentVersion, UpdateScope updateScope )
    {
        return getNewestUpdate( currentVersion, updateScope, isIncludeSnapshots() );
    }

    public final ArtifactVersion[] getAllUpdates( ArtifactVersion currentVersion, UpdateScope updateScope )
    {
        return getAllUpdates( currentVersion, updateScope, isIncludeSnapshots() );
    }

    public ArtifactVersion getOldestUpdate( ArtifactVersion currentVersion, VersionRange versionRange )
    {
        return getOldestUpdate( currentVersion, versionRange, isIncludeSnapshots() );
    }

    public ArtifactVersion getNewestUpdate( ArtifactVersion currentVersion, VersionRange versionRange )
    {
        return getNewestUpdate( currentVersion, versionRange, isIncludeSnapshots() );
    }

    public ArtifactVersion[] getAllUpdates( ArtifactVersion currentVersion, VersionRange versionRange )
    {
        return getAllUpdates( currentVersion, versionRange, isIncludeSnapshots() );
    }

    public final ArtifactVersion getOldestUpdate( ArtifactVersion currentVersion, UpdateScope updateScope,
                                                  boolean includeSnapshots )
    {
        return updateScope.getOldestUpdate( this, currentVersion, includeSnapshots );
    }

    public final ArtifactVersion getNewestUpdate( ArtifactVersion currentVersion, UpdateScope updateScope,
                                                  boolean includeSnapshots )
    {
        return updateScope.getNewestUpdate( this, currentVersion, includeSnapshots );
    }

    public final ArtifactVersion[] getAllUpdates( ArtifactVersion currentVersion, UpdateScope updateScope,
                                                  boolean includeSnapshots )
    {
        return updateScope.getAllUpdates( this, currentVersion, includeSnapshots );
    }

    public ArtifactVersion getOldestUpdate( ArtifactVersion currentVersion, VersionRange versionRange,
                                            boolean includeSnapshots )
    {
        return getOldestVersion( versionRange, includeSnapshots );
    }

    public ArtifactVersion getNewestUpdate( ArtifactVersion currentVersion, VersionRange versionRange,
                                            boolean includeSnapshots )
    {
        return getNewestVersion( versionRange, includeSnapshots );
    }

    public ArtifactVersion[] getAllUpdates( ArtifactVersion currentVersion, VersionRange versionRange,
                                            boolean includeSnapshots )
    {
        return new ArtifactVersion[0]; // To change body of implemented methods use File | Settings | File Templates.
    }

    public final ArtifactVersion getOldestUpdate( UpdateScope updateScope )
    {
        return getOldestUpdate( updateScope, isIncludeSnapshots() );
    }

    public final ArtifactVersion getNewestUpdate( UpdateScope updateScope )
    {
        return getNewestUpdate( updateScope, isIncludeSnapshots() );
    }

    public final ArtifactVersion[] getAllUpdates( UpdateScope updateScope )
    {
        return getAllUpdates( updateScope, isIncludeSnapshots() );
    }

    public final ArtifactVersion getOldestUpdate( UpdateScope updateScope, boolean includeSnapshots )
    {
        if ( isCurrentVersionDefined() )
        {
            return getOldestUpdate( getCurrentVersion(), updateScope, includeSnapshots );
        }
        return null;
    }

    public final ArtifactVersion getNewestUpdate( UpdateScope updateScope, boolean includeSnapshots )
    {
        if ( isCurrentVersionDefined() )
        {
            return getNewestUpdate( getCurrentVersion(), updateScope, includeSnapshots );
        }
        return null;
    }

    public final ArtifactVersion[] getAllUpdates( UpdateScope updateScope, boolean includeSnapshots )
    {
        if ( isCurrentVersionDefined() )
        {
            return getAllUpdates( getCurrentVersion(), updateScope, includeSnapshots );
        }
        return null;
    }

    public final ArtifactVersion getOldestUpdate( VersionRange versionRange )
    {
        return getOldestUpdate( versionRange, isIncludeSnapshots() );
    }

    public final ArtifactVersion getNewestUpdate( VersionRange versionRange )
    {
        return getNewestUpdate( versionRange, isIncludeSnapshots() );
    }

    public final ArtifactVersion[] getAllUpdates( VersionRange versionRange )
    {
        return getAllUpdates( versionRange, isIncludeSnapshots() );
    }

    public ArtifactVersion getOldestUpdate( VersionRange versionRange, boolean includeSnapshots )
    {
        return getOldestVersion( versionRange, getCurrentVersion(), null, includeSnapshots, false, true );
    }

    public ArtifactVersion getNewestUpdate( VersionRange versionRange, boolean includeSnapshots )
    {
        return getNewestVersion( versionRange, getCurrentVersion(), null, includeSnapshots, false, true );
    }

    public ArtifactVersion[] getAllUpdates( VersionRange versionRange, boolean includeSnapshots )
    {
        return getVersions( versionRange, getCurrentVersion(), null, includeSnapshots, false, true );
    }
}<|MERGE_RESOLUTION|>--- conflicted
+++ resolved
@@ -182,15 +182,8 @@
     {
         ArtifactVersion latest = null;
         final VersionComparator versionComparator = getVersionComparator();
-<<<<<<< HEAD
-        Iterator<ArtifactVersion> i = Arrays.asList( getVersions( includeSnapshots ) ).iterator();
-        while ( i.hasNext() )
-        {
-            ArtifactVersion candidate = i.next();
-=======
         for ( ArtifactVersion candidate : getVersions( includeSnapshots ) )
         {
->>>>>>> 4c3aac70
             if ( versionRange != null && !ArtifactVersions.isVersionInRange( candidate, versionRange ) )
             {
                 continue;
@@ -236,20 +229,13 @@
 
     public final boolean containsVersion( String version )
     {
-<<<<<<< HEAD
-        ArtifactVersion[] versions = getVersions (true);
-        for ( ArtifactVersion item : versions )
-        {
-            if (version.equals( item.toString() )) {
-=======
         for ( ArtifactVersion candidate : getVersions( true ) )
         {
             if ( version.equals( candidate.toString() ) )
             {
->>>>>>> 4c3aac70
                 return true;
             }
-                
+
         }
         return false;
     }
@@ -293,15 +279,8 @@
     {
         ArtifactVersion oldest = null;
         final VersionComparator versionComparator = getVersionComparator();
-<<<<<<< HEAD
-        Iterator<ArtifactVersion> i = Arrays.asList( getVersions( includeSnapshots ) ).iterator();
-        while ( i.hasNext() )
-        {
-            ArtifactVersion candidate = i.next();
-=======
         for ( ArtifactVersion candidate : getVersions( includeSnapshots ) )
         {
->>>>>>> 4c3aac70
             if ( versionRange != null && !ArtifactVersions.isVersionInRange( candidate, versionRange ) )
             {
                 continue;
