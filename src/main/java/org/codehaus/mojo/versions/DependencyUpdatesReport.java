package org.codehaus.mojo.versions;

/*
 * Licensed to the Apache Software Foundation (ASF) under one
 * or more contributor license agreements.  See the NOTICE file
 * distributed with this work for additional information
 * regarding copyright ownership.  The ASF licenses this file
 * to you under the Apache License, Version 2.0 (the
 * "License"); you may not use this file except in compliance
 * with the License.  You may obtain a copy of the License at
 *
 *     http://www.apache.org/licenses/LICENSE-2.0
 *
 * Unless required by applicable law or agreed to in writing,
 * software distributed under the License is distributed on an
 * "AS IS" BASIS, WITHOUT WARRANTIES OR CONDITIONS OF ANY
 * KIND, either express or implied.  See the License for the
 * specific language governing permissions and limitations
 * under the License.
 */

import java.io.File;
import java.util.Collections;
import java.util.Iterator;
import java.util.Locale;
import java.util.Map;
import java.util.Set;
import java.util.TreeSet;

import org.apache.maven.artifact.metadata.ArtifactMetadataRetrievalException;
import org.apache.maven.artifact.versioning.InvalidVersionSpecificationException;
import org.apache.maven.doxia.sink.Sink;
import org.apache.maven.model.Dependency;
import org.apache.maven.plugins.annotations.Mojo;
import org.apache.maven.plugins.annotations.Parameter;
import org.apache.maven.plugins.annotations.ResolutionScope;
import org.apache.maven.reporting.MavenReportException;
import org.codehaus.mojo.versions.api.ArtifactVersions;
import org.codehaus.mojo.versions.utils.DependencyComparator;
import org.codehaus.plexus.util.StringUtils;

/**
 * Generates a report of available updates for the dependencies of a project.
 *
 * @author Stephen Connolly
 * @since 1.0-beta-1
 */
@Mojo( name = "dependency-updates-report", requiresProject = true, requiresDependencyResolution = ResolutionScope.RUNTIME )
public class DependencyUpdatesReport
    extends AbstractVersionsReport
{

    /**
     * Whether to process the <code>dependencyManagement</code> in pom or not.
     * 
     * @since 2.5
     */
    @Parameter( property = "processDependencyManagement", defaultValue = "true" )
    private boolean processDependencyManagement;

    /**
     * Whether to process the depdendencyManagement part transitive or not.
     * In case of <code>&lt;type&gt;pom&lt;/type&gt;</code>and
     * <code>&lt;scope&gt;import&lt;/scope&gt;</code> this means
     * by default to report also the imported dependencies. 
     * If processTransitive is set to <code>false</code> the report will only show
     * updates of the imported pom it self.
     * 
     * @since 2.5 Note: Currently in experimental state.
     */
    @Parameter( property = "processDependencyManagementTransitive", defaultValue = "true" )
    private boolean processDependencyManagementTransitive;

    /**
     * Report formats (html and/or xml). HTML by default.
     * 
     */
    @Parameter( property = "dependencyUpdatesReportFormats", defaultValue = "html" )
    private String[] formats = new String[] { "html" };

    /**
     * {@inheritDoc}
     */
    public boolean isExternalReport()
    {
        return false;
    }

    /**
     * {@inheritDoc}
     */
    public boolean canGenerateReport()
    {
        return true;
    }

    /**
     * generates an empty report in case there are no sources to generate a report with
     *
     * @param locale the locale to generate the report for.
     * @param sink the report formatting tool
     */
    protected void doGenerateReport( Locale locale, Sink sink )
        throws MavenReportException
    {
<<<<<<< HEAD
        Set<Dependency> dependencies = new TreeSet<Dependency>( new DependencyComparator() );
        dependencies.addAll( getProject().getDependencies() );

        Set<Dependency> dependencyManagement = new TreeSet<Dependency>( new DependencyComparator() );
=======
        Set<Dependency> dependencies = new TreeSet<>( new DependencyComparator() );
        dependencies.addAll( getProject().getDependencies() );

        Set<Dependency> dependencyManagement = new TreeSet<>( new DependencyComparator() );
>>>>>>> 4c3aac70

        if ( processDependencyManagementTransitive )
        {
            if ( getProject().getDependencyManagement() != null
                && getProject().getDependencyManagement().getDependencies() != null )
            {
                for ( Dependency dep : getProject().getDependencyManagement().getDependencies() )
                {
                    getLog().debug( "Dpmg: " + dep.getGroupId() + ":" + dep.getArtifactId() + ":" + dep.getVersion()
                        + ":" + dep.getType() + ":" + dep.getScope() );
                }
                dependencyManagement.addAll( getProject().getDependencyManagement().getDependencies() );
            }
        }
        else
        {
            if ( getProject().getOriginalModel().getDependencyManagement() != null
                && getProject().getOriginalModel().getDependencyManagement().getDependencies() != null )
            {
                // Using the original model to get the original dependencyManagement entries and
                // not the interpolated model.
                // TODO: I'm not 100% sure if this will work correctly in all cases.
                for ( Dependency dep : getProject().getOriginalModel().getDependencyManagement().getDependencies() )
                {
                    getLog().debug( "Original Dpmg: " + dep.getGroupId() + ":" + dep.getArtifactId() + ":"
                        + dep.getVersion() + ":" + dep.getType() + ":" + dep.getScope() );
                }
                dependencyManagement.addAll( getProject().getOriginalModel().getDependencyManagement().getDependencies() );
            }
        }

        if ( processDependencyManagement )
        {
            dependencies = removeDependencyManagment( dependencies, dependencyManagement );
        }

        try
        {
            Map<Dependency, ArtifactVersions> dependencyUpdates =
                getHelper().lookupDependenciesUpdates( dependencies, false );

            Map<Dependency, ArtifactVersions> dependencyManagementUpdates = Collections.emptyMap();
            if ( processDependencyManagement )
            {
                dependencyManagementUpdates = getHelper().lookupDependenciesUpdates( dependencyManagement, false );
            }
            for ( String format : formats )
            {
                if ( "html".equals( format ) )
                {
                    DependencyUpdatesRenderer renderer =
                        new DependencyUpdatesRenderer( sink, getI18n(), getOutputName(), locale, dependencyUpdates,
                                                       dependencyManagementUpdates );
                    renderer.render();

                }
                else if ( "xml".equals( format ) )
                {
                   File outputDir = new File(getProject().getBuild().getDirectory());
                   if (!outputDir.exists())
                    {
                        outputDir.mkdirs();
                    }
                    String outputFile =
                        outputDir.getAbsolutePath() + File.separator + getOutputName() + ".xml";
                    DependencyUpdatesXmlRenderer xmlGenerator =
                        new DependencyUpdatesXmlRenderer( dependencyUpdates, dependencyManagementUpdates, outputFile );
                    xmlGenerator.render();
                }
            }
        }
        catch ( InvalidVersionSpecificationException| ArtifactMetadataRetrievalException e )
        {
            throw new MavenReportException( e.getMessage(), e );
        }
    }

    /**
     * Returns a set of dependencies where the dependencies which are defined in the dependency management section have
     * been filtered out.
     *
     * @param dependencies The set of dependencies.
     * @param dependencyManagement The set of dependencies from the dependency management section.
     * @return A new set of dependencies which are from the set of dependencies but not from the set of dependency
     *         management dependencies.
     * @since 1.0-beta-1
     */
    private static Set<Dependency> removeDependencyManagment( Set<Dependency> dependencies, Set<Dependency> dependencyManagement )
    {
<<<<<<< HEAD
        Set<Dependency> result = new TreeSet<Dependency>( new DependencyComparator() );
        for ( Iterator<Dependency> i = dependencies.iterator(); i.hasNext(); )
=======
        Set<Dependency> result = new TreeSet<>( new DependencyComparator() );
        for ( Dependency c : dependencies )
>>>>>>> 4c3aac70
        {
            boolean matched = false;
            Iterator<Dependency> j = dependencyManagement.iterator();
            while ( !matched && j.hasNext() )
            {
                Dependency t = j.next();
                if ( StringUtils.equals( t.getGroupId(), c.getGroupId() )
                    && StringUtils.equals( t.getArtifactId(), c.getArtifactId() )
                    && ( t.getScope() == null || StringUtils.equals( t.getScope(), c.getScope() ) )
                    && ( t.getClassifier() == null || StringUtils.equals( t.getClassifier(), c.getClassifier() ) )
                    && ( c.getVersion() == null || t.getVersion() == null
                        || StringUtils.equals( t.getVersion(), c.getVersion() ) ) )
                {
                    matched = true;
                    break;
                }
            }
            if ( !matched )
            {
                result.add( c );
            }
        }
        return result;
    }

    /**
     * {@inheritDoc}
     */
    public String getOutputName()
    {
        return "dependency-updates-report";
    }

}<|MERGE_RESOLUTION|>--- conflicted
+++ resolved
@@ -73,7 +73,7 @@
 
     /**
      * Report formats (html and/or xml). HTML by default.
-     * 
+     *
      */
     @Parameter( property = "dependencyUpdatesReportFormats", defaultValue = "html" )
     private String[] formats = new String[] { "html" };
@@ -103,17 +103,10 @@
     protected void doGenerateReport( Locale locale, Sink sink )
         throws MavenReportException
     {
-<<<<<<< HEAD
-        Set<Dependency> dependencies = new TreeSet<Dependency>( new DependencyComparator() );
-        dependencies.addAll( getProject().getDependencies() );
-
-        Set<Dependency> dependencyManagement = new TreeSet<Dependency>( new DependencyComparator() );
-=======
         Set<Dependency> dependencies = new TreeSet<>( new DependencyComparator() );
         dependencies.addAll( getProject().getDependencies() );
 
         Set<Dependency> dependencyManagement = new TreeSet<>( new DependencyComparator() );
->>>>>>> 4c3aac70
 
         if ( processDependencyManagementTransitive )
         {
@@ -203,13 +196,8 @@
      */
     private static Set<Dependency> removeDependencyManagment( Set<Dependency> dependencies, Set<Dependency> dependencyManagement )
     {
-<<<<<<< HEAD
-        Set<Dependency> result = new TreeSet<Dependency>( new DependencyComparator() );
-        for ( Iterator<Dependency> i = dependencies.iterator(); i.hasNext(); )
-=======
         Set<Dependency> result = new TreeSet<>( new DependencyComparator() );
         for ( Dependency c : dependencies )
->>>>>>> 4c3aac70
         {
             boolean matched = false;
             Iterator<Dependency> j = dependencyManagement.iterator();
