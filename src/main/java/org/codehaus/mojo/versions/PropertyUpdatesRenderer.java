package org.codehaus.mojo.versions;

/*
 * Licensed to the Apache Software Foundation (ASF) under one
 * or more contributor license agreements.  See the NOTICE file
 * distributed with this work for additional information
 * regarding copyright ownership.  The ASF licenses this file
 * to you under the Apache License, Version 2.0 (the
 * "License"); you may not use this file except in compliance
 * with the License.  You may obtain a copy of the License at
 *
 *     http://www.apache.org/licenses/LICENSE-2.0
 *
 * Unless required by applicable law or agreed to in writing,
 * software distributed under the License is distributed on an
 * "AS IS" BASIS, WITHOUT WARRANTIES OR CONDITIONS OF ANY
 * KIND, either express or implied.  See the License for the
 * specific language governing permissions and limitations
 * under the License.
 */

import java.util.Locale;
import java.util.Map;
import java.util.Map.Entry;
import java.util.TreeMap;

import org.apache.maven.doxia.sink.Sink;
import org.codehaus.mojo.versions.api.PropertyVersions;
import org.codehaus.mojo.versions.api.UpdateScope;
import org.codehaus.mojo.versions.utils.PropertyComparator;
import org.codehaus.plexus.i18n.I18N;

<<<<<<< HEAD
=======
import java.util.Locale;
import java.util.Map;
import java.util.TreeMap;

>>>>>>> 4c3aac70
/**
 * @since 1.0-beta-1
 */
public class PropertyUpdatesRenderer
    extends AbstractVersionsReportRenderer
{

    private final Map<Property, PropertyVersions> propertyUpdates;

    public PropertyUpdatesRenderer( Sink sink, I18N i18n, String bundleName, Locale locale,
                                    Map<Property, PropertyVersions> propertyUpdates )
    {
        super( sink, bundleName, i18n, locale );
        this.propertyUpdates = propertyUpdates;
    }

    protected void renderBody()
    {
        Map<Property, PropertyVersions> allUpdates = new TreeMap<>( new PropertyComparator() );
        allUpdates.putAll( propertyUpdates );

        sink.section1();
        sink.sectionTitle1();
        sink.text( getText( "report.overview.title" ) );
        sink.sectionTitle1_();
        sink.paragraph();
        sink.text( getText( "report.overview.text" ) );
        sink.paragraph_();

        renderSummaryTotalsTable( allUpdates );

        renderSummaryTable( "report.overview.property", propertyUpdates, "report.overview.noProperty" );

        sink.section1_();

        sink.section1();
        sink.sectionTitle1();
        sink.text( getText( "report.detail.title" ) );
        sink.sectionTitle1_();
        sink.paragraph();
        sink.text( getText( "report.detail.text" ) );
        sink.paragraph_();

        for ( final Map.Entry<Property, PropertyVersions> entry : allUpdates.entrySet() )
        {
            renderPropertyDetail( entry.getKey(), entry.getValue() );
        }
        sink.section1_();
    }

    private void renderSummaryTable( String titleKey, Map<Property, PropertyVersions> contents, String emptyKey )
    {
        sink.section2();
        sink.sectionTitle2();
        sink.text( getText( titleKey ) );
        sink.sectionTitle2_();

        if ( contents.isEmpty() )
        {
            sink.paragraph();
            sink.text( getText( emptyKey ) );
            sink.paragraph_();
        }
        else
        {
            renderPropertySummaryTable( contents );
        }
        sink.section2_();
    }

    private void renderSummaryTotalsTable( Map<Property, PropertyVersions> allUpdates )
    {
        int numInc = 0;
        int numMin = 0;
        int numMaj = 0;
        int numAny = 0;
        int numCur = 0;
<<<<<<< HEAD
        for ( Entry<Property, PropertyVersions> item : allUpdates.entrySet() )
        {
            PropertyVersions details = item.getValue();
=======
        for ( PropertyVersions details : allUpdates.values() )
        {
>>>>>>> 4c3aac70
            if ( details.getOldestUpdate( UpdateScope.SUBINCREMENTAL ) != null )
            {
                numAny++;
            }
            else if ( details.getOldestUpdate( UpdateScope.INCREMENTAL ) != null )
            {
                numInc++;
            }
            else if ( details.getOldestUpdate( UpdateScope.MINOR ) != null )
            {
                numMin++;
            }
            else if ( details.getOldestUpdate( UpdateScope.MAJOR ) != null )
            {
                numMaj++;
            }
            else
            {
                numCur++;
            }
        }
        sink.table();
        sink.tableRow();
        sink.tableCell();
        renderSuccessIcon();
        sink.tableCell_();
        sink.tableCell();
        sink.text( getText( "report.overview.numUpToDate" ) );
        sink.tableCell_();
        sink.tableCell();
        sink.text( Integer.toString( numCur ) );
        sink.tableCell_();
        sink.tableRow_();
        sink.tableRow();
        sink.tableCell();
        renderWarningIcon();
        sink.tableCell_();
        sink.tableCell();
        sink.text( getText( "report.overview.numNewerVersionAvailable" ) );
        sink.tableCell_();
        sink.tableCell();
        sink.text( Integer.toString( numAny ) );
        sink.tableCell_();
        sink.tableRow_();
        sink.tableRow();
        sink.tableCell();
        renderWarningIcon();
        sink.tableCell_();
        sink.tableCell();
        sink.text( getText( "report.overview.numNewerIncrementalAvailable" ) );
        sink.tableCell_();
        sink.tableCell();
        sink.text( Integer.toString( numInc ) );
        sink.tableCell_();
        sink.tableRow_();
        sink.tableRow();
        sink.tableCell();
        renderWarningIcon();
        sink.tableCell_();
        sink.tableCell();
        sink.text( getText( "report.overview.numNewerMinorAvailable" ) );
        sink.tableCell_();
        sink.tableCell();
        sink.text( Integer.toString( numMin ) );
        sink.tableCell_();
        sink.tableRow_();
        sink.tableRow();
        sink.tableCell();
        renderWarningIcon();
        sink.tableCell_();
        sink.tableCell();
        sink.text( getText( "report.overview.numNewerMajorAvailable" ) );
        sink.tableCell_();
        sink.tableCell();
        sink.text( Integer.toString( numMaj ) );
        sink.tableCell_();
        sink.tableRow_();
        sink.table_();
    }

    private void renderPropertyDetail( Property property, PropertyVersions versions )
    {
        sink.section2();
        sink.sectionTitle2();
        sink.text( "${" + property.getName() + "" );
        sink.sectionTitle2_();
        renderPropertyDetailTable( property, versions );
        sink.section2_();
    }

}<|MERGE_RESOLUTION|>--- conflicted
+++ resolved
@@ -30,13 +30,6 @@
 import org.codehaus.mojo.versions.utils.PropertyComparator;
 import org.codehaus.plexus.i18n.I18N;
 
-<<<<<<< HEAD
-=======
-import java.util.Locale;
-import java.util.Map;
-import java.util.TreeMap;
-
->>>>>>> 4c3aac70
 /**
  * @since 1.0-beta-1
  */
@@ -114,14 +107,9 @@
         int numMaj = 0;
         int numAny = 0;
         int numCur = 0;
-<<<<<<< HEAD
         for ( Entry<Property, PropertyVersions> item : allUpdates.entrySet() )
         {
             PropertyVersions details = item.getValue();
-=======
-        for ( PropertyVersions details : allUpdates.values() )
-        {
->>>>>>> 4c3aac70
             if ( details.getOldestUpdate( UpdateScope.SUBINCREMENTAL ) != null )
             {
                 numAny++;
