package org.codehaus.mojo.versions;

/*
 * Licensed to the Apache Software Foundation (ASF) under one
 * or more contributor license agreements.  See the NOTICE file
 * distributed with this work for additional information
 * regarding copyright ownership.  The ASF licenses this file
 * to you under the Apache License, Version 2.0 (the
 * "License"); you may not use this file except in compliance
 * with the License.  You may obtain a copy of the License at
 *
 *     http://www.apache.org/licenses/LICENSE-2.0
 *
 * Unless required by applicable law or agreed to in writing,
 * software distributed under the License is distributed on an
 * "AS IS" BASIS, WITHOUT WARRANTIES OR CONDITIONS OF ANY
 * KIND, either express or implied.  See the License for the
 * specific language governing permissions and limitations
 * under the License.
 */

import java.util.Collection;

import javax.xml.stream.XMLStreamException;

import org.apache.maven.artifact.Artifact;
import org.apache.maven.artifact.metadata.ArtifactMetadataRetrievalException;
import org.apache.maven.model.Dependency;
import org.apache.maven.plugin.MojoExecutionException;
import org.apache.maven.plugin.MojoFailureException;
import org.apache.maven.plugins.annotations.Mojo;
import org.apache.maven.plugins.annotations.Parameter;
import org.codehaus.mojo.versions.api.ArtifactVersions;
import org.codehaus.mojo.versions.api.PomHelper;
import org.codehaus.mojo.versions.rewriting.ModifiedPomXMLEventReader;

/**
 * @author Dan Arcari
 * @since 2.3
 */
@Mojo( name = "use-dep-version", requiresProject = true, requiresDirectInvocation = true, threadSafe = true )
public class UseDepVersionMojo
    extends AbstractVersionsDependencyUpdaterMojo
{

    /**
     * The exact version to be applied for the included dependencies
     */
    @Parameter( property = "depVersion", required = true )
    protected String depVersion;

    /**
     * If set to true, will use whatever version is supplied without attempting to validate that such a version is
     * obtainable from the repository chain.
     */
    @Parameter( property = "forceVersion", defaultValue = "false" )
    protected boolean forceVersion;

    @SuppressWarnings( "unchecked" )
    @Override
    protected void update( ModifiedPomXMLEventReader pom )
        throws MojoExecutionException, MojoFailureException, XMLStreamException, ArtifactMetadataRetrievalException
    {

        if ( depVersion == null || depVersion.equals( "" ) )
        {
            throw new IllegalArgumentException( "depVersion must be supplied with use-specific-version, and cannot be blank." );
        }

        if ( !forceVersion && !hasIncludes() )
        {
            throw new IllegalArgumentException( "The use-specific-version goal is intended to be used with a single artifact. Please specify a value for the 'includes' parameter, or use -DforceVersion=true to override this check." );
        }

        try
        {
            if ( getProject().getDependencyManagement() != null && isProcessingDependencyManagement() )
            {
                useDepVersion( pom, getProject().getDependencyManagement().getDependencies() );
            }

            if ( getProject().getDependencies() != null && isProcessingDependencies() )
            {
                useDepVersion( pom, getProject().getDependencies() );
            }
        }
        catch ( ArtifactMetadataRetrievalException e )
        {
            throw new MojoExecutionException( e.getMessage(), e );
        }
    }

    private void useDepVersion( ModifiedPomXMLEventReader pom, Collection<Dependency> dependencies )
        throws MojoExecutionException, XMLStreamException, ArtifactMetadataRetrievalException
    {
        for ( Dependency dep : dependencies )
        {
<<<<<<< HEAD
=======
            Dependency dep = itr.next();

>>>>>>> 4c3aac70
            if ( isExcludeReactor() && isProducedByReactor( dep ) )
            {
                getLog().info( "Ignoring reactor dependency: " + toString( dep ) );
                continue;
            }

            Artifact artifact = this.toArtifact( dep );

            if ( isIncluded( artifact ) )
            {
                if ( !forceVersion )
                {
                    ArtifactVersions versions = getHelper().lookupArtifactVersions( artifact, false );

                    if ( !versions.containsVersion( depVersion ) )
                    {
                        throw new MojoExecutionException( String.format( "Version %s is not available for artifact %s:%s",
                                                                         depVersion, artifact.getGroupId(),
                                                                         artifact.getArtifactId() ) );
                    }
                }

                String version = dep.getVersion();

                if ( PomHelper.setDependencyVersion( pom, dep.getGroupId(), dep.getArtifactId(), version, depVersion,
                                                     getProject().getModel() ) )
                {
                    getLog().info( "Updated " + toString( dep ) + " to version " + depVersion );
                }
            }
        }
    }
}<|MERGE_RESOLUTION|>--- conflicted
+++ resolved
@@ -95,11 +95,6 @@
     {
         for ( Dependency dep : dependencies )
         {
-<<<<<<< HEAD
-=======
-            Dependency dep = itr.next();
-
->>>>>>> 4c3aac70
             if ( isExcludeReactor() && isProducedByReactor( dep ) )
             {
                 getLog().info( "Ignoring reactor dependency: " + toString( dep ) );
